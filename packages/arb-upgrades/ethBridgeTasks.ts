import { task } from 'hardhat/config'
import { HardhatRuntimeEnvironment } from 'hardhat/types'
import { initUpgrades, getAdminFromProxyStorage } from './index'

const handleFork = async (hre: HardhatRuntimeEnvironment) => {
  const network = hre.network
  if (network.name === 'fork') {
    await hre.network.provider.send('hardhat_setBalance', [
      (await hre.ethers.getSigners())[0].address,
      '0x16189AD417E380000',
    ])
  }
  return true
}

task('core-deploy-logic-one', 'deploy one logic')
  .addParam('contract', 'contract to deploy')
  .setAction(async (args, hre) => {
    await handleFork(hre)
    const { contract } = args
    const { deployLogic } = initUpgrades(hre, process.cwd())
    await deployLogic(contract)
  })

task('core-deploy-logic-all', 'deploy all logic contracts').setAction(
  async (_, hre) => {
    await handleFork(hre)
    const { deployLogicAll } = initUpgrades(hre, process.cwd())
    await deployLogicAll()
  }
)

task('core-trigger-upgrades', 'triggers upgrade').setAction(async (_, hre) => {
  await handleFork(hre)
  const { updateImplementations } = initUpgrades(hre, process.cwd())
  await updateImplementations()
})

task('core-verify-deployments', 'verifies implementations').setAction(
  async (_, hre) => {
    await handleFork(hre)
    const { verifyCurrentImplementations } = initUpgrades(hre, process.cwd())
    await verifyCurrentImplementations()
  }
)

task('core-transfer-beacon-owner', 'transfers beacon owner')
  .addParam('address', 'beacon contract')
  .addParam('newowner', 'beacon contract')

  .setAction(async (args, hre) => {
    await handleFork(hre)
    const { transferBeaconOwner } = initUpgrades(hre, process.cwd())
    await transferBeaconOwner(args.address, args.newowner)
  })

task('core-transfer-admin', 'transfer proxy admin')
  .addParam('proxyaddress', 'proxy address')
  .addParam('newadmin', 'address of new admin')
  .setAction(async (args, hre) => {
    const { transferAdmin } = initUpgrades(hre, process.cwd())
    await transferAdmin(args.proxyaddress, args.newadmin)
  })

task('etherscan-verify', 'verify current deployments in etherscan').setAction(
  async (_, hre) => {
    const { verifyDeployments } = await initUpgrades(hre, process.cwd())
    await verifyDeployments()
  }
)

task(
  'remove-build-info',
  'remove giant build info string from current_deployments json'
).setAction(async (_, hre) => {
  const { removeBuildInfoFiles } = initUpgrades(hre, process.cwd())
  await removeBuildInfoFiles()
})

task('deploy-outbox-logic', 'deploy and set a new outbox').setAction(
  async (_, hre) => {
    const OutboxFactory = await hre.ethers.getContractFactory('Outbox')
    console.log('Deploying outbox logic')
    const OutboxLogic = await OutboxFactory.deploy()
    await OutboxLogic.deployed()
    console.log('Outbox logic deployed at:', OutboxLogic.address)
  }
)

task('deploy-outbox-proxy', 'deploy outbox proxy')
  .addParam('outboxlogic', 'outbox logic')
  .setAction(async (args, hre) => {
    const { getDeployments } = initUpgrades(hre, process.cwd())
    const { data } = await getDeployments()
    const proxyAdminAddress = data.proxyAdminAddress

    console.log('Deploying Outbox TransparentUpgradeableProxy')
    const TransparentUpgradeableProxyFactory =
      await hre.ethers.getContractFactory('TransparentUpgradeableProxy')
    const OutboxProxyDeployed = await TransparentUpgradeableProxyFactory.deploy(
      args.outboxlogic,
      proxyAdminAddress,
      '0x'
    )
    await OutboxProxyDeployed.deployed()
    console.log('Outbox proxy deployed at', OutboxProxyDeployed.address)
  })

task('init-outbox', 'deploy and set a new outbox')
  .addParam('outboxproxy', '')

  .setAction(async (args, hre) => {
    const { getDeployments } = initUpgrades(hre, process.cwd())
    const { data } = await getDeployments()
    const rollupAddress = data.contracts.Rollup.proxyAddress
    const bridgeAddress = data.contracts.Bridge.proxyAddress

    const Outbox = (await hre.ethers.getContractFactory('Outbox'))
      .attach(args.outboxproxy)
      .connect(hre.ethers.provider)
    const initializeRes = await Outbox.initialize(rollupAddress, bridgeAddress)
    const initializeRec = await initializeRes.wait()
    console.log('Outbox initialized', initializeRec)
  })

task('set-outbox', 'deploy and set a new outbox')
  .addParam('outboxproxy', '')

  .setAction(async (args, hre) => {
    const { getDeployments } = initUpgrades(hre, process.cwd())
    const { data } = await getDeployments()
    const rollupAddress = data.contracts.Rollup.proxyAddress
    console.log('Sanity checking ')
    const Rollup = (await hre.ethers.getContractFactory('Rollup'))
      .attach(rollupAddress)
      .connect(hre.ethers.provider)
    await Rollup.getUserFacet()
    console.log('Rollup sanity checked ')
    const RollupAdmin = (
      await hre.ethers.getContractFactory('RollupAdminFacet')
    )
      .attach(rollupAddress)
      .connect(hre.ethers.provider)
    const setRollupRes = await RollupAdmin.setOutbox(args.outboxproxy)
    const setRollupRec = await setRollupRes.wait()
    console.log('Outbox set', setRollupRec)
    console.log('all set 👍')
  })

task('configure-migration', 'configure nitro migrator contract')
  .addParam('migrator', '')
<<<<<<< HEAD
  .addParam('oldoutboxproxy', '')
=======
>>>>>>> 6587fc69
  .addParam('nitrorollupproxy', '')

  .setAction(async (args, hre) => {
    const { getDeployments } = initUpgrades(hre, process.cwd())
    const { data } = await getDeployments()

<<<<<<< HEAD
    const proxyAdmin = await getAdminFromProxyStorage(hre, data.contracts.Inbox.proxyAddress)
    const newProxyAdmin = await getAdminFromProxyStorage(hre, args.nitrorollupproxy.proxyAddress)
    if (proxyAdmin != newProxyAdmin) {
      throw new Error(
        'Classic proxy admin ' + proxyAdmin + ' differs from nitro proxy admin ' + newProxyAdmin
      )
    }

    const Migrator = (await hre.ethers.getContractFactory('NitroMigrator'))
      .attach(args.migrator)
      .connect(hre.ethers.provider)
=======
    const NewRollupUser = (await hre.ethers.getContractAt('INitroRollupCore', args.nitrorollupproxy))
      .connect('0x1111111111111111111111111111111111111111');
    const replacingInbox = await NewRollupUser.inbox();

    const oldProxyAdmin = await getAdminFromProxyStorage(hre, data.contracts.Inbox.proxyAddress)
    const newProxyAdmin = await getAdminFromProxyStorage(hre, replacingInbox)

    const NewProxyAdmin = (await hre.ethers.getContractFactory('ProxyAdmin'))
      .attach(newProxyAdmin)
      .connect(hre.ethers.provider)
    const owner = await NewProxyAdmin.owner();

    const Migrator = (await hre.ethers.getContractFactory('NitroMigrator'))
      .attach(args.migrator)
      .connect(hre.ethers.provider.getSigner(owner))
    const migratorOwner = await Migrator.owner()
    if (migratorOwner != owner) {
      throw new Error('Migrator has wrong owner. Expected ' + owner + ' but got ' + migratorOwner)
    }

    const OldProxyAdmin = (await hre.ethers.getContractFactory('ProxyAdmin'))
      .attach(oldProxyAdmin)
      .connect(hre.ethers.provider.getSigner(owner))
    const OldRollup = (await hre.ethers.getContractFactory('RollupAdminFacet'))
      .attach(data.contracts.Rollup.proxyAddress)
      .connect(hre.ethers.provider.getSigner(owner))
    const NewRollup = (await hre.ethers.getContractFactory('RollupAdminFacet'))
      .attach(args.nitrorollupproxy)
      .connect(hre.ethers.provider.getSigner(owner))
    if (await OldProxyAdmin.owner() != Migrator.address) {
      console.log('Transferring ownership of old proxy admin')
      await (await OldProxyAdmin.transferOwnership(args.migrator)).wait()
    }
    if (await OldRollup.owner() != Migrator.address) {
      console.log('Transferring ownership of classic rollup')
      await (await OldRollup.setOwner(args.migrator)).wait()
    }
    if (await NewRollupUser.owner() != Migrator.address) {
      console.log('Transferring ownership of nitro rollup')
      await (await NewRollup.setOwner(args.migrator)).wait()
    }

    console.log('Configuring deployment on nitro migrator')
>>>>>>> 6587fc69
    const initializeRes = await Migrator.configureDeployment(
      data.contracts.Inbox.proxyAddress,
      data.contracts.SequencerInbox.proxyAddress,
      data.contracts.Bridge.proxyAddress,
      data.contracts.RollupEventBridge.proxyAddress,
<<<<<<< HEAD
      args.oldoutboxproxy,
      data.contracts.Outbox.proxyAddress,
      data.contracts.Rollup.proxyAddress,
      args.nitrorollupproxy,
      proxyAdmin,
    )
    const initializeRec = await initializeRes.wait()
    console.log('Nitro migrator configured', initializeRec)
=======
      data.contracts.OldOutbox.proxyAddress,
      data.contracts.Outbox.proxyAddress,
      data.contracts.Rollup.proxyAddress,
      oldProxyAdmin,
      args.nitrorollupproxy,
      newProxyAdmin,
    )
    const initializeRec = await initializeRes.wait()
    console.log('Nitro migrator configured:', initializeRec)
  })

task('migration-step-1', 'run nitro migration step 1')
  .addParam('migrator', '')

  .setAction(async (args, hre) => {
    let Migrator = (await hre.ethers.getContractFactory('NitroMigrator'))
      .attach(args.migrator)
      .connect(hre.ethers.provider)
    const owner = await Migrator.owner()
    Migrator = Migrator.connect(hre.ethers.provider.getSigner(owner))

    console.log('Running migration step 1')
    const receipt = await (await Migrator.nitroStep1()).wait()
    console.log('Ran migration step 1:', receipt)
  })

task('migration-step-2', 'run nitro migration step 2')
  .addParam('migrator', '')
  .addOptionalParam('finalNodeNum')
  .addFlag('destroyAlternatives')
  .addFlag('destroyChallenges')

  .setAction(async (args, hre) => {
    const { getDeployments } = initUpgrades(hre, process.cwd())
    const { data } = await getDeployments()

    let Migrator = (await hre.ethers.getContractFactory('NitroMigrator'))
      .attach(args.migrator)
      .connect(hre.ethers.provider)
    const owner = await Migrator.owner()
    Migrator = Migrator.connect(hre.ethers.provider.getSigner(owner))

    let finalNodeNum: any = parseInt(args.finalNodeNum)
    if (!finalNodeNum) {
      const Rollup = (await hre.ethers.getContractFactory('RollupUserFacet'))
        .attach(data.contracts.Rollup.proxyAddress)
        .connect(hre.ethers.provider)
      finalNodeNum = await Rollup.latestNodeCreated();
      console.log('Resolved final node number', finalNodeNum)
    }

    console.log('Running migration step 2')
    const receipt = await (await Migrator.nitroStep2(finalNodeNum, args.destroyAlternatives, args.destroyChallenges)).wait()
    console.log('Ran migration step 2:', receipt)
  })

task('migration-step-3', 'run nitro migration step 3')
  .addParam('migrator', '')
  .addParam('genesisnumber', 'The nitro genesis block number')
  .addParam('genesishash', 'The nitro genesis block hash')

  .setAction(async (args, hre) => {
    let Migrator = (await hre.ethers.getContractFactory('NitroMigrator'))
      .attach(args.migrator)
      .connect(hre.ethers.provider)
    const owner = await Migrator.owner()
    Migrator = Migrator.connect(hre.ethers.provider.getSigner(owner))

    console.log('Running migration step 3')
    const receipt = await (await Migrator.nitroStep3(args.genesisnumber, args.genesishash, false)).wait()
    console.log('Ran migration step 3:', receipt)
  })

task('migrator-transfer-child-ownership', 'transfer the ownership of a contract owned by the nitro migrator')
  .addParam('migrator', '')
  .addParam('child', '')
  .addParam('newowner', '')

  .setAction(async (args, hre) => {
    let Migrator = (await hre.ethers.getContractFactory('NitroMigrator'))
      .attach(args.migrator)
      .connect(hre.ethers.provider)
    const owner = await Migrator.owner()
    Migrator = Migrator.connect(hre.ethers.provider.getSigner(owner))

    const receipt = await (await Migrator.transferOtherContractOwnership(args.child, args.newowner)).wait()
    console.log('Transferred ownership:', receipt)
  })

task('migrator-transfer-rollup-ownership', 'transfer the ownership a rollup owned by the nitro migrator')
  .addParam('migrator', '')
  .addParam('rollup', '')
  .addParam('newowner', '')

  .setAction(async (args, hre) => {
    let Migrator = (await hre.ethers.getContractFactory('NitroMigrator'))
      .attach(args.migrator)
      .connect(hre.ethers.provider)
    const owner = await Migrator.owner()
    Migrator = Migrator.connect(hre.ethers.provider.getSigner(owner))

    const setOwnerData = (await hre.ethers.getContractFactory('RollupAdminFacet'))
      .interface
      .encodeFunctionData("setOwner", [args.newowner]);
    const receipt = await (await Migrator.executeTransaction(setOwnerData, args.rollup, 0)).wait()
    console.log('Transferred ownership:', receipt)
  })

task('migrator-add-arbos-owner', 'adds an ArbOS chain owner via the nitro migrator')
  .addParam('migrator', '')
  .addParam('newowner', '')

  .setAction(async (args, hre) => {
    let Migrator = (await hre.ethers.getContractFactory('NitroMigrator'))
      .attach(args.migrator)
      .connect(hre.ethers.provider)
    const owner = await Migrator.owner()
    Migrator = Migrator.connect(hre.ethers.provider.getSigner(owner))

    const receipt = await (await Migrator.addArbosOwner(args.newowner)).wait()
    console.log('Added owner:', receipt)
>>>>>>> 6587fc69
  })<|MERGE_RESOLUTION|>--- conflicted
+++ resolved
@@ -149,29 +149,12 @@
 
 task('configure-migration', 'configure nitro migrator contract')
   .addParam('migrator', '')
-<<<<<<< HEAD
-  .addParam('oldoutboxproxy', '')
-=======
->>>>>>> 6587fc69
   .addParam('nitrorollupproxy', '')
 
   .setAction(async (args, hre) => {
     const { getDeployments } = initUpgrades(hre, process.cwd())
     const { data } = await getDeployments()
 
-<<<<<<< HEAD
-    const proxyAdmin = await getAdminFromProxyStorage(hre, data.contracts.Inbox.proxyAddress)
-    const newProxyAdmin = await getAdminFromProxyStorage(hre, args.nitrorollupproxy.proxyAddress)
-    if (proxyAdmin != newProxyAdmin) {
-      throw new Error(
-        'Classic proxy admin ' + proxyAdmin + ' differs from nitro proxy admin ' + newProxyAdmin
-      )
-    }
-
-    const Migrator = (await hre.ethers.getContractFactory('NitroMigrator'))
-      .attach(args.migrator)
-      .connect(hre.ethers.provider)
-=======
     const NewRollupUser = (await hre.ethers.getContractAt('INitroRollupCore', args.nitrorollupproxy))
       .connect('0x1111111111111111111111111111111111111111');
     const replacingInbox = await NewRollupUser.inbox();
@@ -215,22 +198,11 @@
     }
 
     console.log('Configuring deployment on nitro migrator')
->>>>>>> 6587fc69
     const initializeRes = await Migrator.configureDeployment(
       data.contracts.Inbox.proxyAddress,
       data.contracts.SequencerInbox.proxyAddress,
       data.contracts.Bridge.proxyAddress,
       data.contracts.RollupEventBridge.proxyAddress,
-<<<<<<< HEAD
-      args.oldoutboxproxy,
-      data.contracts.Outbox.proxyAddress,
-      data.contracts.Rollup.proxyAddress,
-      args.nitrorollupproxy,
-      proxyAdmin,
-    )
-    const initializeRec = await initializeRes.wait()
-    console.log('Nitro migrator configured', initializeRec)
-=======
       data.contracts.OldOutbox.proxyAddress,
       data.contracts.Outbox.proxyAddress,
       data.contracts.Rollup.proxyAddress,
@@ -352,5 +324,4 @@
 
     const receipt = await (await Migrator.addArbosOwner(args.newowner)).wait()
     console.log('Added owner:', receipt)
->>>>>>> 6587fc69
   })