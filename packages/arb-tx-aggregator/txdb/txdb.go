--- conflicted
+++ resolved
@@ -41,27 +41,15 @@
 }
 
 type TxDB struct {
-<<<<<<< HEAD
-	mach          machine.Machine
-	as            *cmachine.AggregatorStore
-	checkpointer  checkpointing.RollupCheckpointer
-	timeGetter    arbbridge.ChainTimeGetter
-	initialHeight *common.BlockId
-	logger        TxDBLogger
-
-	callMut   sync.Mutex
-	callMach  machine.Machine
-	callBlock *common.BlockId
-=======
 	mach         machine.Machine
 	as           *cmachine.AggregatorStore
 	checkpointer checkpointing.RollupCheckpointer
 	timeGetter   arbbridge.ChainTimeGetter
+	logger       TxDBLogger
 
 	callMut     sync.Mutex
 	callMach    machine.Machine
 	lastBlockId *common.BlockId
->>>>>>> a1ed9f69
 }
 
 func New(
@@ -69,24 +57,13 @@
 	clnt arbbridge.ChainTimeGetter,
 	checkpointer checkpointing.RollupCheckpointer,
 	as *cmachine.AggregatorStore,
-<<<<<<< HEAD
-	blockCreated *common.BlockId,
 	logger TxDBLogger,
-=======
->>>>>>> a1ed9f69
 ) (*TxDB, error) {
 	txdb := &TxDB{
-<<<<<<< HEAD
-		as:            as,
-		checkpointer:  checkpointer,
-		timeGetter:    clnt,
-		initialHeight: prevBlockId,
-		logger:        logger,
-=======
 		as:           as,
 		checkpointer: checkpointer,
 		timeGetter:   clnt,
->>>>>>> a1ed9f69
+		logger:       logger,
 	}
 	if checkpointer.HasCheckpointedState() {
 		if err := txdb.RestoreFromCheckpoint(ctx); err == nil {
