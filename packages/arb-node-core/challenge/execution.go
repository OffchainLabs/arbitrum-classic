package challenge

import (
	"context"
	"fmt"
	"math/big"

	"github.com/offchainlabs/arbitrum/packages/arb-node-core/ethbridge"
	"github.com/offchainlabs/arbitrum/packages/arb-util/core"
	"github.com/offchainlabs/arbitrum/packages/arb-util/machine"
	"github.com/pkg/errors"
)

type ExecutionImpl struct {
}

func (e *ExecutionImpl) SegmentTarget() int {
	return 400
}

var unreachableCut core.SimpleCut = core.NewSimpleCut([32]byte{})

func getCut(execTracker *core.ExecutionTracker, maxTotalMessagesRead *big.Int, gasTarget *big.Int) (core.Cut, *big.Int, error) {
	state, steps, err := execTracker.GetExecutionState(gasTarget)
	mach, err := execTracker.GetMachine(gasTarget)
	mach_hash, err := mach.Hash()
	fmt.Printf("got cut %v gas target %v machine %v\n", state, gasTarget, mach_hash)
	if err != nil {
		return nil, nil, err
	}
	if state.TotalMessagesRead.Cmp(maxTotalMessagesRead) > 0 || state.TotalGasConsumed.Cmp(gasTarget) < 0 {
		// Execution read more messages than provided so assertion should have
		// stopped short
		return unreachableCut, steps, nil
	}
	return state, steps, nil
}

func (e *ExecutionImpl) GetCuts(lookup core.ArbCoreLookup, assertion *core.Assertion, offsets []*big.Int) ([]core.Cut, error) {
	execTracker := core.NewExecutionTracker(lookup, true, offsets, true)
	cuts := make([]core.Cut, 0, len(offsets))
	for i, offset := range offsets {
		cut, _, err := getCut(execTracker, assertion.After.TotalMessagesRead, offset)
		if err != nil {
			return nil, err
		}
		if i == 0 {
			_, ok := cut.(*core.ExecutionState)
			if !ok {
				return nil, errors.New("first cut is unreachable")
			}
		}

		cuts = append(cuts, cut)
	}
	return cuts, nil
}

type DivergenceInfo struct {
	DifferentIndex   int
	SegmentSteps     *big.Int
	EndIsUnreachable bool
}

func (e *ExecutionImpl) FindFirstDivergence(lookup core.ArbCoreLookup, assertion *core.Assertion, offsets []*big.Int, cuts []core.Cut) (DivergenceInfo, error) {
	errRes := DivergenceInfo{
		DifferentIndex:   0,
		SegmentSteps:     big.NewInt(0),
		EndIsUnreachable: false,
	}
<<<<<<< HEAD
	fmt.Printf("search divergence %v cuts %v\n", offsets, cuts)
	execTracker := core.NewExecutionTracker(lookup, true, offsets)
=======
	execTracker := core.NewExecutionTracker(lookup, true, offsets, true)
>>>>>>> 3831f770
	lastSteps := big.NewInt(0)
	for i, offset := range offsets {
		localCut, newSteps, err := getCut(execTracker, assertion.After.TotalMessagesRead, offset)
		if err != nil {
			return errRes, err
		}
		fmt.Printf("found cut at %v: %v hash %v other hash %v\n", offsets, localCut, localCut.CutHash(), cuts[i].CutHash())
		if localCut.CutHash() != cuts[i].CutHash() {
			return DivergenceInfo{
				DifferentIndex:   i,
				SegmentSteps:     new(big.Int).Sub(newSteps, lastSteps),
				EndIsUnreachable: localCut == unreachableCut,
			}, nil
		}
		lastSteps = newSteps
	}
	fmt.Printf("no divergence %v cuts %v\n", offsets, cuts)
	return errRes, errors.New("no divergence found in cuts")
}

func (e *ExecutionImpl) Bisect(
	ctx context.Context,
	challenge *ethbridge.Challenge,
	prevBisection *core.Bisection,
	segmentToChallenge int,
	inconsistentSegment *core.ChallengeSegment,
	subCuts []core.Cut,
) error {
	return challenge.BisectExecution(
		ctx,
		prevBisection,
		segmentToChallenge,
		inconsistentSegment,
		subCuts,
	)
}

func (e *ExecutionImpl) getSegmentStartInfo(lookup core.ArbCoreLookup, assertion *core.Assertion, segment *core.ChallengeSegment) (*core.ExecutionState, machine.Machine, error) {
	execTracker := core.NewExecutionTracker(lookup, true, []*big.Int{segment.Start}, true)
	cut, _, err := getCut(execTracker, assertion.After.TotalMessagesRead, segment.Start)
	if err != nil {
		return nil, nil, err
	}
	execCut, ok := cut.(*core.ExecutionState)
	if !ok {
		return nil, nil, errors.New("attempted to one step prove blocked machine")
	}

	beforeMachine, err := execTracker.GetMachine(segment.Start)
	if err != nil {
		return nil, nil, err
	}

	return execCut, beforeMachine, nil
}

func (e *ExecutionImpl) OneStepProof(
	ctx context.Context,
	challenge *ethbridge.Challenge,
	lookup core.ArbCoreLookup,
	assertion *core.Assertion,
	prevBisection *core.Bisection,
	segmentToChallenge int,
	challengedSegment *core.ChallengeSegment,
) (byte, machine.Machine, error) {
	previousCut, previousMachine, err := e.getSegmentStartInfo(lookup, assertion, challengedSegment)
	if err != nil {
		return 0, nil, err
	}

	proofData, bufferProofData, err := previousMachine.MarshalForProof()
	if err != nil {
		return 0, nil, err
	}

	opcode := proofData[0]

	fmt.Printf("buffer %v, op %v\n", bufferProofData, opcode)

	return opcode, previousMachine, challenge.OneStepProveExecution(
		ctx,
		prevBisection,
		segmentToChallenge,
		challengedSegment,
		previousCut,
		proofData,
		bufferProofData,
		opcode,
	)
}

func (e *ExecutionImpl) OneStepProofMachine(
	ctx context.Context,
	challenge *ethbridge.Challenge,
	lookup core.ArbCoreLookup,
	assertion *core.Assertion,
	challengedSegment *core.ChallengeSegment,
) (byte, machine.Machine, error) {
	_, previousMachine, err := e.getSegmentStartInfo(lookup, assertion, challengedSegment)
	if err != nil {
		return 0, nil, err
	}

	proofData, bufferProofData, err := previousMachine.MarshalForProof()
	if err != nil {
		return 0, nil, err
	}

	opcode := proofData[0]

	fmt.Printf("buffer %v, op %v\n", bufferProofData, opcode)

	return opcode, previousMachine, nil
}

func (e *ExecutionImpl) OneStepProofInfo(
	ctx context.Context,
	challenge *ethbridge.Challenge,
	lookup core.ArbCoreLookup,
	assertion *core.Assertion,
	prevBisection *core.Bisection,
	segmentToChallenge int,
	challengedSegment *core.ChallengeSegment,
) (byte, machine.Machine, error) {
	_, previousMachine, err := e.getSegmentStartInfo(lookup, assertion, challengedSegment)
	if err != nil {
		return 0, nil, err
	}

	proofData, bufferProofData, err := previousMachine.MarshalForProof()
	if err != nil {
		return 0, nil, err
	}

	opcode := proofData[0]

	fmt.Printf("buffer %v, op %v\n", bufferProofData, opcode)

	return opcode, previousMachine, nil
}

func (e *ExecutionImpl) ProveContinuedExecution(
	ctx context.Context,
	challenge *ethbridge.Challenge,
	lookup core.ArbCoreLookup,
	assertion *core.Assertion,
	prevBisection *core.Bisection,
	segmentToChallenge int,
	challengedSegment *core.ChallengeSegment,
) error {
	previousCut, _, err := e.getSegmentStartInfo(lookup, assertion, challengedSegment)
	if err != nil {
		return err
	}

	return challenge.ProveContinuedExecution(
		ctx,
		prevBisection,
		segmentToChallenge,
		challengedSegment,
		previousCut,
	)
}<|MERGE_RESOLUTION|>--- conflicted
+++ resolved
@@ -68,12 +68,8 @@
 		SegmentSteps:     big.NewInt(0),
 		EndIsUnreachable: false,
 	}
-<<<<<<< HEAD
 	fmt.Printf("search divergence %v cuts %v\n", offsets, cuts)
-	execTracker := core.NewExecutionTracker(lookup, true, offsets)
-=======
 	execTracker := core.NewExecutionTracker(lookup, true, offsets, true)
->>>>>>> 3831f770
 	lastSteps := big.NewInt(0)
 	for i, offset := range offsets {
 		localCut, newSteps, err := getCut(execTracker, assertion.After.TotalMessagesRead, offset)
