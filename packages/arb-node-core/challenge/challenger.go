package challenge

import (
	"context"
	"fmt"
	"math/big"

<<<<<<< HEAD
	"github.com/offchainlabs/arbitrum/packages/arb-avm-cpp/cmachine"
=======
	"github.com/pkg/errors"
	"github.com/rs/zerolog/log"

>>>>>>> 583060aa
	"github.com/offchainlabs/arbitrum/packages/arb-node-core/ethbridge"
	"github.com/offchainlabs/arbitrum/packages/arb-util/common"
	"github.com/offchainlabs/arbitrum/packages/arb-util/core"
)

var logger = log.With().Caller().Stack().Str("component", "challenge").Logger()

type Challenger struct {
	challenge           *ethbridge.Challenge
	sequencerInbox      *ethbridge.SequencerInboxWatcher
	lookup              core.ArbCoreLookup
	challengedAssertion *core.Assertion
	stakerAddress       common.Address
}

func (c *Challenger) ChallengeAddress() common.Address {
	return c.challenge.Address()
}

func NewChallenger(challenge *ethbridge.Challenge, sequencerInbox *ethbridge.SequencerInboxWatcher, lookup core.ArbCoreLookup, challengedAssertion *core.Assertion, stakerAddress common.Address) *Challenger {
	return &Challenger{
		challenge:           challenge,
		sequencerInbox:      sequencerInbox,
		lookup:              lookup,
		challengedAssertion: challengedAssertion,
		stakerAddress:       stakerAddress,
	}
}

func (c *Challenger) HandleConflict(ctx context.Context) (Move, error) {
	isTimedOut, err := c.challenge.IsTimedOut(ctx)
	if err != nil {
		return nil, err
	}
	if isTimedOut {
		move := &TimeoutMove{}
		return move, move.execute(ctx, c.challenge)
	}

	responder, err := c.challenge.CurrentResponder(ctx)
	if err != nil {
		return nil, err
	}
	if responder != c.stakerAddress {
		// Not our turn
		return nil, nil
	}

	challengeState, err := c.challenge.ChallengeState(ctx)
	if err != nil {
		return nil, err
	}

	emptyHash := common.Hash{}
	if challengeState == emptyHash {
		logger.Warn().Str("contract", c.challenge.Address().Hex()).Msg("challenge has been lost, waiting for timeout")
		return nil, nil
	}

	prevBisection, err := c.challenge.LookupBisection(ctx, challengeState)
	if err != nil {
		return nil, err
	}
	fmt.Printf("Lookup bisection %v\n", prevBisection)

	challengeImpl := ExecutionImpl{}

	segment, err := c.challenge.LookupContinue(ctx, challengeState)
	if err != nil {
		return err
	}
	if segment != nil {
		fmt.Printf("Lookup subobligation start %v\n", segment)
		opcode, machine, err := challengeImpl.OneStepProofMachine(
			ctx,
			c.challenge,
			c.lookup,
			c.challengedNode.Assertion,
			segment,
		)
		if err != nil {
			return err
		}
		if opcode == 241 || opcode == 167 || opcode == 168 {
			// Get new lookup
			fmt.Printf("Found wasm test, making new lookup\n")
			storage, err := cmachine.NewArbStorage("/tmp/arbStorage2")
			fmt.Printf("Found wasm test, making new lookup ??? %v\n", err)
			storage.InitializeForWasm((machine).(cmachine.ExtendedMachine))
			arbCore := storage.GetArbCore()
			arbCore.StartThread()
			c.lookup = c.lookup.SubLookup(arbCore)
		}
	}

	if prevBisection == nil {
		prevBisection = c.challengedAssertion.InitialExecutionBisection()
	}
<<<<<<< HEAD
	return c.handleChallenge(ctx, c.challenge, c.challengedNode.Assertion, c.lookup, challengeImpl, prevBisection)
=======
	move, err := handleChallenge(ctx, c.challengedAssertion, c.lookup, c.sequencerInbox, prevBisection)
	if err != nil {
		return nil, err
	}
	return move, move.execute(ctx, c.challenge)
>>>>>>> 583060aa
}

func (c *Challenger) handleChallenge(
	ctx context.Context,
	assertion *core.Assertion,
	lookup core.ArbCoreLookup,
	sequencerInbox *ethbridge.SequencerInboxWatcher,
	prevBisection *core.Bisection,
) (Move, error) {
	logger.Debug().Str("start", prevBisection.ChallengedSegment.Start.String()).Str("end", prevBisection.ChallengedSegment.GetEnd().String()).Msg("Examining opponent's bisection")
	prevCutOffsets := generateBisectionCutOffsets(prevBisection.ChallengedSegment, len(prevBisection.Cuts)-1)
<<<<<<< HEAD
	fmt.Printf("hmm what %v %v prev cuts %v\n", prevBisection.ChallengedSegment, len(prevBisection.Cuts)-1, prevCutOffsets)
	divergence, err := challengeImpl.FindFirstDivergence(lookup, assertion, prevCutOffsets, prevBisection.Cuts)
=======
	divergence, err := FindFirstDivergence(lookup, assertion, prevCutOffsets, prevBisection.Cuts)
>>>>>>> 583060aa
	if err != nil {
		return nil, err
	}
	if divergence.DifferentIndex == 0 {
		return nil, errors.New("first cut was already wrong")
	}
	cutToChallenge := divergence.DifferentIndex - 1
	inconsistentSegment := &core.ChallengeSegment{
		Start:  prevCutOffsets[cutToChallenge],
		Length: new(big.Int).Sub(prevCutOffsets[cutToChallenge+1], prevCutOffsets[cutToChallenge]),
	}

	cmp := divergence.SegmentSteps.Cmp(big.NewInt(1))
	if cmp > 0 || divergence.EndIsUnreachable {
		// Steps > 1 or the endpoint is unreachable: Dissect further
		segmentCount := SegmentTarget()
		if inconsistentSegment.Length.Cmp(big.NewInt(int64(segmentCount))) < 0 {
			// Safe since this is less than 400
			segmentCount = int(inconsistentSegment.Length.Int64())
		}
		subCutOffsets := generateBisectionCutOffsets(inconsistentSegment, segmentCount)
		startState, subCuts, err := GetCuts(lookup, assertion, subCutOffsets)
		if err != nil {
			return nil, err
		}
		return &BisectMove{
			prevBisection:       prevBisection,
			startState:          startState,
			segmentToChallenge:  cutToChallenge,
			inconsistentSegment: inconsistentSegment,
			subCuts:             subCuts,
		}, nil
	} else if cmp < 0 {
		// Steps == 0: Prove that the previous instruction's execution continued through this gas window
		// Also sometimes called a zero step proof, or a constraint win
		// We specifically don't do this when we think the endpoint is unreachable,
		// as we need to dissect unreachable endpoints to force our opponent to fail to prove them
		previousCut, _, err := getSegmentStartInfo(lookup, assertion, inconsistentSegment)
		if err != nil {
			return nil, err
		}
		return &ProveContinuedMove{
			assertion:          assertion,
			prevBisection:      prevBisection,
			segmentToChallenge: cutToChallenge,
			challengedSegment:  inconsistentSegment,
			previousCut:        previousCut,
		}, nil
	} else {
		// Steps == 1: Do a one step proof, proving the execution of this step specifically
<<<<<<< HEAD
		opcode, machine, err := challengeImpl.OneStepProof(
=======
		return NewOneStepProofMove(
>>>>>>> 583060aa
			ctx,
			assertion,
			prevBisection,
			cutToChallenge,
			inconsistentSegment,
			sequencerInbox,
			lookup,
		)
		if opcode == 241 || opcode == 167 || opcode == 168 {
			// Get new lookup
			fmt.Printf("Found wasm test, making new lookup\n")
			storage, err := cmachine.NewArbStorage("/tmp/arbStorage")
			storage.InitializeForWasm((machine).(cmachine.ExtendedMachine))
			arbCore := storage.GetArbCore()
			arbCore.StartThread()
			// c.lookup = arbCore
			c.lookup = c.lookup.SubLookup(arbCore)
			return err
		}
		return err
	}
}

func generateBisectionCutOffsets(segment *core.ChallengeSegment, subSegmentCount int) []*big.Int {
	cutCount := subSegmentCount + 1
	offset := new(big.Int).Set(segment.Start)
	cutOffsets := make([]*big.Int, 0, cutCount)
	for i := 0; i < cutCount; i++ {
		cutOffsets = append(cutOffsets, new(big.Int).Set(offset))
		subSegmentLength := new(big.Int).Div(segment.Length, big.NewInt(int64(subSegmentCount)))
		if i == 0 {
			subSegmentLength = subSegmentLength.Add(subSegmentLength, new(big.Int).Mod(segment.Length, big.NewInt(int64(subSegmentCount))))
		}
		offset = offset.Add(offset, subSegmentLength)
	}
	return cutOffsets
}

func LookupBatchContaining(ctx context.Context, lookup core.ArbCoreLookup, sequencerInbox *ethbridge.SequencerInboxWatcher, seqNum *big.Int) (ethbridge.SequencerBatchRef, error) {
	fromBlock, err := lookup.GetSequencerBlockNumberAt(seqNum)
	if err != nil {
		return nil, err
	}
	maxDelay, err := sequencerInbox.GetMaxDelayBlocks(ctx)
	if err != nil {
		return nil, err
	}
	toBlock := new(big.Int).Add(fromBlock, maxDelay)
	latestBlockNumber, err := sequencerInbox.CurrentBlockHeight(ctx)
	if err != nil {
		return nil, err
	}
	if toBlock.Cmp(latestBlockNumber) > 0 {
		toBlock = latestBlockNumber
	}

	batchRefs, err := sequencerInbox.LookupBatchesInRange(ctx, fromBlock, toBlock)
	if err != nil {
		return nil, err
	}
	var found ethbridge.SequencerBatchRef
	for _, batchRef := range batchRefs {
		if seqNum.Cmp(batchRef.GetBeforeCount()) >= 0 && seqNum.Cmp(batchRef.GetAfterCount()) < 0 {
			found = batchRef
			break
		}
	}
	return found, nil
}<|MERGE_RESOLUTION|>--- conflicted
+++ resolved
@@ -5,13 +5,10 @@
 	"fmt"
 	"math/big"
 
-<<<<<<< HEAD
 	"github.com/offchainlabs/arbitrum/packages/arb-avm-cpp/cmachine"
-=======
 	"github.com/pkg/errors"
 	"github.com/rs/zerolog/log"
 
->>>>>>> 583060aa
 	"github.com/offchainlabs/arbitrum/packages/arb-node-core/ethbridge"
 	"github.com/offchainlabs/arbitrum/packages/arb-util/common"
 	"github.com/offchainlabs/arbitrum/packages/arb-util/core"
@@ -77,23 +74,23 @@
 	}
 	fmt.Printf("Lookup bisection %v\n", prevBisection)
 
-	challengeImpl := ExecutionImpl{}
+	// challengeImpl := ExecutionImpl{}
 
 	segment, err := c.challenge.LookupContinue(ctx, challengeState)
 	if err != nil {
-		return err
+		return nil, err
 	}
 	if segment != nil {
 		fmt.Printf("Lookup subobligation start %v\n", segment)
-		opcode, machine, err := challengeImpl.OneStepProofMachine(
+		opcode, machine, err := OneStepProofMachine(
 			ctx,
 			c.challenge,
 			c.lookup,
-			c.challengedNode.Assertion,
+			c.challengedAssertion,
 			segment,
 		)
 		if err != nil {
-			return err
+			return nil, err
 		}
 		if opcode == 241 || opcode == 167 || opcode == 168 {
 			// Get new lookup
@@ -110,15 +107,11 @@
 	if prevBisection == nil {
 		prevBisection = c.challengedAssertion.InitialExecutionBisection()
 	}
-<<<<<<< HEAD
-	return c.handleChallenge(ctx, c.challenge, c.challengedNode.Assertion, c.lookup, challengeImpl, prevBisection)
-=======
 	move, err := handleChallenge(ctx, c.challengedAssertion, c.lookup, c.sequencerInbox, prevBisection)
 	if err != nil {
 		return nil, err
 	}
 	return move, move.execute(ctx, c.challenge)
->>>>>>> 583060aa
 }
 
 func (c *Challenger) handleChallenge(
@@ -130,12 +123,7 @@
 ) (Move, error) {
 	logger.Debug().Str("start", prevBisection.ChallengedSegment.Start.String()).Str("end", prevBisection.ChallengedSegment.GetEnd().String()).Msg("Examining opponent's bisection")
 	prevCutOffsets := generateBisectionCutOffsets(prevBisection.ChallengedSegment, len(prevBisection.Cuts)-1)
-<<<<<<< HEAD
-	fmt.Printf("hmm what %v %v prev cuts %v\n", prevBisection.ChallengedSegment, len(prevBisection.Cuts)-1, prevCutOffsets)
-	divergence, err := challengeImpl.FindFirstDivergence(lookup, assertion, prevCutOffsets, prevBisection.Cuts)
-=======
 	divergence, err := FindFirstDivergence(lookup, assertion, prevCutOffsets, prevBisection.Cuts)
->>>>>>> 583060aa
 	if err != nil {
 		return nil, err
 	}
@@ -186,11 +174,7 @@
 		}, nil
 	} else {
 		// Steps == 1: Do a one step proof, proving the execution of this step specifically
-<<<<<<< HEAD
-		opcode, machine, err := challengeImpl.OneStepProof(
-=======
-		return NewOneStepProofMove(
->>>>>>> 583060aa
+		opcode, machine, move, err := NewOneStepProofMove(
 			ctx,
 			assertion,
 			prevBisection,
@@ -203,14 +187,14 @@
 			// Get new lookup
 			fmt.Printf("Found wasm test, making new lookup\n")
 			storage, err := cmachine.NewArbStorage("/tmp/arbStorage")
-			storage.InitializeForWasm((machine).(cmachine.ExtendedMachine))
+			storage.InitializeForWasm((*machine).(cmachine.ExtendedMachine))
 			arbCore := storage.GetArbCore()
 			arbCore.StartThread()
 			// c.lookup = arbCore
 			c.lookup = c.lookup.SubLookup(arbCore)
-			return err
-		}
-		return err
+			return move, err
+		}
+		return move, err
 	}
 }
 
