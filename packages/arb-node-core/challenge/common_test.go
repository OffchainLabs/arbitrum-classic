/*
 * Copyright 2021, Offchain Labs, Inc.
 *
 * Licensed under the Apache License, Version 2.0 (the "License");
 * you may not use this file except in compliance with the License.
 * You may obtain a copy of the License at
 *
 *    http://www.apache.org/licenses/LICENSE-2.0
 *
 * Unless required by applicable law or agreed to in writing, software
 * distributed under the License is distributed on an "AS IS" BASIS,
 * WITHOUT WARRANTIES OR CONDITIONS OF ANY KIND, either express or implied.
 * See the License for the specific language governing permissions and
 * limitations under the License.
 */

package challenge

import (
	"context"
	"math/big"
	"math/rand"
	"testing"

	"github.com/offchainlabs/arbitrum/packages/arb-evm/message"
	"github.com/offchainlabs/arbitrum/packages/arb-util/ethbridgecontracts"
	"github.com/offchainlabs/arbitrum/packages/arb-util/ethbridgetestcontracts"
	"github.com/offchainlabs/arbitrum/packages/arb-util/hashing"
	"github.com/offchainlabs/arbitrum/packages/arb-util/inbox"
	"github.com/offchainlabs/arbitrum/packages/arb-util/test"
	"github.com/offchainlabs/arbitrum/packages/arb-util/transactauth"

	"github.com/ethereum/go-ethereum/accounts/abi/bind"
	ethcommon "github.com/ethereum/go-ethereum/common"
	"github.com/ethereum/go-ethereum/common/math"
	"github.com/ethereum/go-ethereum/core/types"

	"github.com/offchainlabs/arbitrum/packages/arb-node-core/ethbridge"
	"github.com/offchainlabs/arbitrum/packages/arb-util/common"
	"github.com/offchainlabs/arbitrum/packages/arb-util/core"
	"github.com/offchainlabs/arbitrum/packages/arb-util/ethutils"
)

func executeChallenge(
	t *testing.T,
	challengedAssertion *core.Assertion,
	correctLookup core.ArbCoreLookup,
	falseLookup core.ArbCoreLookup,
	client *ethutils.SimulatedEthClient,
	tester *ethbridgetestcontracts.ChallengeTester,
	seqInboxAddr ethcommon.Address,
	asserterWallet *ethbridge.ValidatorWallet,
	challengerWallet *ethbridge.ValidatorWallet,
) ([]Move, error) {
	ctx := context.Background()

	challengeAddress, err := tester.Challenge(&bind.CallOpts{})
	test.FailIfError(t, err)

	asserterBackend, err := ethbridge.NewBuilderBackend(asserterWallet)
	test.FailIfError(t, err)
	challengerBackend, err := ethbridge.NewBuilderBackend(challengerWallet)
	test.FailIfError(t, err)

	asserterChallengeCon, err := ethbridge.NewChallenge(challengeAddress, 0, client, asserterBackend, bind.CallOpts{})
	test.FailIfError(t, err)
	challengerChallengeCon, err := ethbridge.NewChallenge(challengeAddress, 0, client, challengerBackend, bind.CallOpts{})
	test.FailIfError(t, err)

	challenge, err := ethbridge.NewChallengeWatcher(challengeAddress, 0, client, bind.CallOpts{})
	test.FailIfError(t, err)

	seqInbox, err := ethbridge.NewSequencerInboxWatcher(seqInboxAddr, client)
	test.FailIfError(t, err)

	challenger := NewChallenger(challengerChallengeCon, seqInbox, correctLookup, challengedAssertion, challengerWallet.Address())
	asserter := NewChallenger(asserterChallengeCon, seqInbox, falseLookup, challengedAssertion, asserterWallet.Address())

	var moves []Move

	// challenger := NewChallenger(challengerChallengeCon, falseLookup, challengedNode, challengerWallet.Address())
	// asserter := NewChallenger(asserterChallengeCon, correctLookup, challengedNode, asserterWallet.Address())

	turn := ethbridge.CHALLENGER_TURN
	rounds := 0
	for {
		t.Logf("####################################### executing challenge round %v", rounds)
		checkTurn(t, challenge, turn)
		if turn == ethbridge.CHALLENGER_TURN {
<<<<<<< HEAD
			t.Logf("??????????????? executing correct round %v", rounds)
			err = challenger.HandleConflict(ctx)
=======
			move, err := challenger.HandleConflict(ctx)
			moves = append(moves, move)
>>>>>>> 583060aa
			test.FailIfError(t, err)
			arbTx, err := challengerWallet.ExecuteTransactions(ctx, challengerBackend)
			test.FailIfError(t, err)
			client.Commit()
			if arbTx != nil {
				receipt, err := client.TransactionReceipt(ctx, arbTx.Hash())
				test.FailIfError(t, err)
				t.Log("Challenger Used", receipt.GasUsed, "gas")
				turn = ethbridge.ASSERTER_TURN
			}
		} else {
<<<<<<< HEAD
			t.Logf("????????????????????????? executing incorrect round %v", rounds)
			err = asserter.HandleConflict(ctx)
			t.Logf("\n\n\n*************************check error %v", err)
			if asserterMayFail && err != nil {
=======
			move, err := asserter.HandleConflict(ctx)
			moves = append(moves, move)
			if err != nil {
>>>>>>> 583060aa
				t.Logf("Asserter failed challenge: %v", err.Error())
				return moves, err
			}
<<<<<<< HEAD
			test.FailIfError(t, err)
			if asserterBackend.TransactionCount() == 0 {
				t.Fatal("should be able to transact")
			}
			tx, err := asserterWallet.ExecuteTransactions(ctx, asserterBackend)
			if asserterMayFail && err != nil {
				t.Logf("Asserter failed challenge: %v", err.Error())
				return rounds
			}
=======
			arbTx, err := asserterWallet.ExecuteTransactions(ctx, asserterBackend)
>>>>>>> 583060aa
			test.FailIfError(t, err)
			client.Commit()
			if arbTx != nil {
				receipt, err := client.TransactionReceipt(ctx, arbTx.Hash())
				test.FailIfError(t, err)
				t.Log("Asserter Used", receipt.GasUsed, "gas")
				turn = ethbridge.CHALLENGER_TURN
			}
		}
		rounds++

		completed, err := tester.ChallengeCompleted(&bind.CallOpts{Context: ctx})
		test.FailIfError(t, err)
		if completed {
			break
		}

		checkTurn(t, challenge, turn)
	}

	checkChallengeCompleted(t, tester, challengerWallet.Address().ToEthAddress(), asserterWallet.Address().ToEthAddress())
	return moves, nil
}

func checkTurn(t *testing.T, challenge *ethbridge.ChallengeWatcher, turn ethbridge.ChallengeTurn) {
	t.Helper()
	ctx := context.Background()
	currentTurn, err := challenge.Turn(ctx)
	test.FailIfError(t, err)
	if currentTurn != turn {
		t.Fatal("wrong player's turn")
	}
}

func checkChallengeCompleted(t *testing.T, tester *ethbridgetestcontracts.ChallengeTester, correctWinner, correctLoser ethcommon.Address) {
	ctx := context.Background()
	completed, err := tester.ChallengeCompleted(&bind.CallOpts{Context: ctx})
	test.FailIfError(t, err)

	if !completed {
		t.Fatal("should be completed")
	}

	winner, err := tester.Winner(&bind.CallOpts{Context: ctx})
	test.FailIfError(t, err)

	if winner != correctWinner {
		t.Fatal("winner should be challenger")
	}

	loser, err := tester.Loser(&bind.CallOpts{Context: ctx})
	test.FailIfError(t, err)

	if loser != correctLoser {
		t.Fatal("loser should be challenger")
	}
}

func initializeChallengeData(t *testing.T, lookup core.ArbCoreLookup, startGas *big.Int, endGas *big.Int) (*core.Assertion, error) {
	cursor, err := lookup.GetExecutionCursor(startGas)
	test.FailIfError(t, err)
	inboxMaxCount, err := lookup.GetMessageCount()
	test.FailIfError(t, err)
	prevExecState, err := core.NewExecutionState(cursor)
	test.FailIfError(t, err)
	prevState := &core.NodeState{
		ProposedBlock:  big.NewInt(0),
		InboxMaxCount:  inboxMaxCount,
		ExecutionState: prevExecState,
	}

	err = lookup.AdvanceExecutionCursor(cursor, endGas, true)
	test.FailIfError(t, err)
	after, err := core.NewExecutionState(cursor)
	test.FailIfError(t, err)
	if err != nil {
		return nil, err
	}
	return &core.Assertion{
		Before: prevState.ExecutionState,
		After:  after,
	}, nil
}

func gasPrice(tx *types.Transaction, baseFee *big.Int) *big.Int {
	if baseFee == nil {
		return tx.GasPrice()
	}
	return math.BigMin(new(big.Int).Add(tx.GasTipCap(), baseFee), tx.GasFeeCap())
}

func initializeChallengeTest(
	t *testing.T,
	asserterTime *big.Int,
	challengerTime *big.Int,
	arbCore core.ArbCore,
) (*ethutils.SimulatedEthClient, *ethbridgetestcontracts.ChallengeTester, ethcommon.Address, *ethbridge.ValidatorWallet, *ethbridge.ValidatorWallet, func(*core.Assertion), []inbox.InboxMessage) {
	rand.Seed(100000)
	ctx := context.Background()
	clnt, auths := test.SimulatedBackend(t)
	deployer := auths[0]
	rollupAddr := deployer.From
	asserter := auths[1]
	challenger := auths[2]
	sequencer := auths[3]
	client := &ethutils.SimulatedEthClient{SimulatedBackend: clnt}
	osp1Addr, _, _, err := ethbridgetestcontracts.DeployOneStepProof(deployer, client)
	test.FailIfError(t, err)
	osp2Addr, _, _, err := ethbridgetestcontracts.DeployOneStepProof2(deployer, client)
	test.FailIfError(t, err)
	osp3Addr, _, _, err := ethbridgetestcontracts.DeployOneStepProofHash(deployer, client)
	test.FailIfError(t, err)
	_, _, tester, err := ethbridgetestcontracts.DeployChallengeTester(deployer, client, []ethcommon.Address{osp1Addr, osp2Addr, osp3Addr})
	test.FailIfError(t, err)
	delayedBridgeAddr, _, delayedBridge, err := ethbridgecontracts.DeployBridge(deployer, client)
	test.FailIfError(t, err)
	sequencerBridgeAddr, _, sequencerBridge, err := ethbridgecontracts.DeploySequencerInbox(deployer, client)
	test.FailIfError(t, err)
	client.Commit()

	_, err = delayedBridge.Initialize(deployer)
	test.FailIfError(t, err)
	_, err = sequencerBridge.Initialize(deployer, delayedBridgeAddr, sequencer.From, rollupAddr)
	test.FailIfError(t, err)
	client.Commit()

	_, err = delayedBridge.SetInbox(deployer, deployer.From, true)
	test.FailIfError(t, err)

	_, err = sequencerBridge.SetMaxDelay(deployer, big.NewInt(60), big.NewInt(900))
	test.FailIfError(t, err)
	client.Commit()

	init := makeInit()

	tx, err := delayedBridge.DeliverMessageToInbox(deployer, uint8(init.Type()), rollupAddr, hashing.SoliditySHA3(init.AsData()))
	test.FailIfError(t, err)
	client.Commit()
	initReceipt, err := clnt.TransactionReceipt(context.Background(), tx.Hash())
	test.FailIfError(t, err)
	initBlock, err := clnt.BlockByHash(context.Background(), initReceipt.BlockHash)
	test.FailIfError(t, err)
	initMsg := message.NewInboxMessage(
		init,
		common.NewAddressFromEth(rollupAddr),
		big.NewInt(0),
		gasPrice(tx, initBlock.BaseFee()),
		inbox.ChainTime{
			BlockNum:  common.NewTimeBlocks(initBlock.Number()),
			Timestamp: new(big.Int).SetUint64(initBlock.Time()),
		},
	)

	acc, err := delayedBridge.InboxAccs(&bind.CallOpts{}, big.NewInt(0))
	test.FailIfError(t, err)
	delayed := inbox.NewDelayedMessage(common.Hash{}, initMsg)

	if acc != delayed.DelayedAccumulator {
		t.Fatal("unexpected acc in inbox")
	}

	latestHeader, err := client.HeaderByNumber(context.Background(), nil)
	test.FailIfError(t, err)
	chainTime := inbox.ChainTime{
		BlockNum:  common.NewTimeBlocks(latestHeader.Number),
		Timestamp: new(big.Int).SetUint64(latestHeader.Time),
	}

	delayedItem := inbox.NewDelayedItem(big.NewInt(0), big.NewInt(1), common.Hash{}, big.NewInt(0), delayed.DelayedAccumulator)
	endOfBlockMessage := message.NewInboxMessage(
		message.EndBlockMessage{},
		common.Address{},
		big.NewInt(1),
		big.NewInt(0),
		chainTime,
	)
	endOfBlockItem := inbox.NewSequencerItem(big.NewInt(1), endOfBlockMessage, delayedItem.Accumulator)
	delayedAccInt := new(big.Int).SetBytes(delayed.DelayedAccumulator.Bytes())
	batchMetadata := []*big.Int{big.NewInt(0), chainTime.BlockNum.AsInt(), chainTime.Timestamp, big.NewInt(1), delayedAccInt}

	_, err = sequencerBridge.AddSequencerL2BatchFromOrigin(sequencer, nil, nil, batchMetadata, endOfBlockItem.Accumulator)
	test.FailIfError(t, err)

	err = core.DeliverMessagesAndWait(arbCore, big.NewInt(0), common.Hash{}, []inbox.SequencerBatchItem{delayedItem, endOfBlockItem}, []inbox.DelayedMessage{delayed}, nil)
	test.FailIfError(t, err)

	asserterWalletAddress, _, validatorCon, err := ethbridgecontracts.DeployValidator(asserter, client)
	test.FailIfError(t, err)
	client.Commit()
	_, err = validatorCon.Initialize(asserter)
	test.FailIfError(t, err)

	challengerWalletAddress, _, validatorCon2, err := ethbridgecontracts.DeployValidator(challenger, client)
	test.FailIfError(t, err)
	client.Commit()
	_, err = validatorCon2.Initialize(challenger)
	test.FailIfError(t, err)

	asserterAuth, err := transactauth.NewTransactAuth(ctx, client, asserter)
	test.FailIfError(t, err)
	asserterWallet, err := ethbridge.NewValidator(asserterWalletAddress, ethcommon.Address{}, client, asserterAuth)
	test.FailIfError(t, err)

	challengerAuth, err := transactauth.NewTransactAuth(ctx, client, challenger)
	test.FailIfError(t, err)
	challengerWallet, err := ethbridge.NewValidator(challengerWalletAddress, ethcommon.Address{}, client, challengerAuth)
	test.FailIfError(t, err)

	startChallenge := func(assertion *core.Assertion) {
		_, err = tester.StartChallenge(
			deployer,
			assertion.ExecutionHash(),
			assertion.After.TotalMessagesRead,
			asserterWallet.Address().ToEthAddress(),
			challengerWallet.Address().ToEthAddress(),
			asserterTime,
			challengerTime,
			sequencerBridgeAddr,
			delayedBridgeAddr,
		)
		test.FailIfError(t, err)
		client.Commit()
	}

	messages := []inbox.InboxMessage{initMsg}
	return client, tester, sequencerBridgeAddr, asserterWallet, challengerWallet, startChallenge, messages
}<|MERGE_RESOLUTION|>--- conflicted
+++ resolved
@@ -87,13 +87,8 @@
 		t.Logf("####################################### executing challenge round %v", rounds)
 		checkTurn(t, challenge, turn)
 		if turn == ethbridge.CHALLENGER_TURN {
-<<<<<<< HEAD
-			t.Logf("??????????????? executing correct round %v", rounds)
-			err = challenger.HandleConflict(ctx)
-=======
 			move, err := challenger.HandleConflict(ctx)
 			moves = append(moves, move)
->>>>>>> 583060aa
 			test.FailIfError(t, err)
 			arbTx, err := challengerWallet.ExecuteTransactions(ctx, challengerBackend)
 			test.FailIfError(t, err)
@@ -105,32 +100,13 @@
 				turn = ethbridge.ASSERTER_TURN
 			}
 		} else {
-<<<<<<< HEAD
-			t.Logf("????????????????????????? executing incorrect round %v", rounds)
-			err = asserter.HandleConflict(ctx)
-			t.Logf("\n\n\n*************************check error %v", err)
-			if asserterMayFail && err != nil {
-=======
 			move, err := asserter.HandleConflict(ctx)
 			moves = append(moves, move)
 			if err != nil {
->>>>>>> 583060aa
 				t.Logf("Asserter failed challenge: %v", err.Error())
 				return moves, err
 			}
-<<<<<<< HEAD
-			test.FailIfError(t, err)
-			if asserterBackend.TransactionCount() == 0 {
-				t.Fatal("should be able to transact")
-			}
-			tx, err := asserterWallet.ExecuteTransactions(ctx, asserterBackend)
-			if asserterMayFail && err != nil {
-				t.Logf("Asserter failed challenge: %v", err.Error())
-				return rounds
-			}
-=======
 			arbTx, err := asserterWallet.ExecuteTransactions(ctx, asserterBackend)
->>>>>>> 583060aa
 			test.FailIfError(t, err)
 			client.Commit()
 			if arbTx != nil {
