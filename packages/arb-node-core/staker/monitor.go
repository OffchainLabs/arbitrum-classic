--- conflicted
+++ resolved
@@ -82,7 +82,6 @@
 	if err != nil {
 		return nil, err
 	}
-<<<<<<< HEAD
 	sequencerAddress, err := rollup.SequencerBridge(context.Background())
 	if err != nil {
 		return nil, err
@@ -91,10 +90,7 @@
 	if err != nil {
 		return nil, err
 	}
-	reader, err := NewInboxReader(ctx, delayedBridgeWatcher, sequencerInboxWatcher, m.Core)
-=======
-	reader, err := NewInboxReader(ctx, bridgeWatcher, m.Core, healthChan)
->>>>>>> 857abdc3
+	reader, err := NewInboxReader(ctx, delayedBridgeWatcher, sequencerInboxWatcher, m.Core, healthChan)
 	if err != nil {
 		return nil, err
 	}
