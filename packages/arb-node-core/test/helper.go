/*
 * Copyright 2019, Offchain Labs, Inc.
 *
 * Licensed under the Apache License, Version 2.0 (the "License");
 * you may not use this file except in compliance with the License.
 * You may obtain a copy of the License at
 *
 *    http://www.apache.org/licenses/LICENSE-2.0
 *
 * Unless required by applicable law or agreed to in writing, software
 * distributed under the License is distributed on an "AS IS" BASIS,
 * WITHOUT WARRANTIES OR CONDITIONS OF ANY KIND, either express or implied.
 * See the License for the specific language governing permissions and
 * limitations under the License.
 */

package test

import (
	"crypto/ecdsa"
	"math/big"
	"testing"
	"time"

	"github.com/ethereum/go-ethereum/accounts/abi/bind/backends"
	ethcommon "github.com/ethereum/go-ethereum/common"
	ethcore "github.com/ethereum/go-ethereum/core"
	"github.com/ethereum/go-ethereum/crypto"

	"github.com/offchainlabs/arbitrum/packages/arb-avm-cpp/cmachine"
	"github.com/offchainlabs/arbitrum/packages/arb-evm/arbos"
	"github.com/offchainlabs/arbitrum/packages/arb-util/common"
	"github.com/offchainlabs/arbitrum/packages/arb-util/core"
	"github.com/offchainlabs/arbitrum/packages/arb-util/inbox"
)

func SimulatedBackend(t *testing.T) (*backends.SimulatedBackend, []*ecdsa.PrivateKey) {
	genesisAlloc := make(map[ethcommon.Address]ethcore.GenesisAccount)
	pks := make([]*ecdsa.PrivateKey, 0)
	balance, _ := new(big.Int).SetString("10000000000000000000", 10) // 10 eth in wei
	for i := 0; i < 15; i++ {
		privateKey, err := crypto.GenerateKey()
		FailIfError(t, err)
		pks = append(pks, privateKey)

		genesisAlloc[crypto.PubkeyToAddress(privateKey.PublicKey)] = ethcore.GenesisAccount{
			Balance: balance,
		}
	}

	blockGasLimit := uint64(1000000000)
	client := backends.NewSimulatedBackend(genesisAlloc, blockGasLimit)
	return client, pks
}

func FailIfError(t *testing.T, err error) {
	t.Helper()
	if err != nil {
		t.Fatal(err)
	}
}

func PrepareArbCore(t *testing.T, messages []inbox.InboxMessage) (core.ArbCore, func()) {
<<<<<<< HEAD
	return PrepareArbCoreGen(t, messages, arbos.Path())
}

func PrepareArbCoreGen(t *testing.T, messages []inbox.InboxMessage, path string) (core.ArbCore, func()) {
	tmpDir, err := ioutil.TempDir("", "arbitrum")
	FailIfError(t, err)
	storage, err := cmachine.NewArbStorage(tmpDir)
	if err != nil {
		os.RemoveAll(tmpDir)
	}
=======
	storage, err := cmachine.NewArbStorage(t.TempDir())
>>>>>>> 3831f770
	FailIfError(t, err)
	shutdown := func() {
		storage.CloseArbStorage()
	}
	returning := false
	defer (func() {
		if !returning {
			shutdown()
		}
	})()
	arbosPath, err := arbos.Path()
	FailIfError(t, err)

<<<<<<< HEAD
	err = storage.Initialize(path)
=======
	err = storage.Initialize(arbosPath)
>>>>>>> 3831f770
	FailIfError(t, err)

	arbCore := storage.GetArbCore()
	started := arbCore.StartThread()
	if !started {
		t.Fatal("failed to start thread")
	}

	if len(messages) > 0 {
		_, err = core.DeliverMessagesAndWait(arbCore, messages, common.Hash{}, false)
		FailIfError(t, err)
	}
	for {
		msgCount, err := arbCore.GetMessageCount()
		FailIfError(t, err)
		if arbCore.MachineIdle() && msgCount.Cmp(big.NewInt(int64(len(messages)))) >= 0 {
			break
		}
		<-time.After(time.Millisecond * 200)
	}

	returning = true
	return arbCore, shutdown
}<|MERGE_RESOLUTION|>--- conflicted
+++ resolved
@@ -61,20 +61,13 @@
 }
 
 func PrepareArbCore(t *testing.T, messages []inbox.InboxMessage) (core.ArbCore, func()) {
-<<<<<<< HEAD
-	return PrepareArbCoreGen(t, messages, arbos.Path())
+	arbosPath, err := arbos.Path()
+	FailIfError(t, err)
+	return PrepareArbCoreGen(t, messages, arbosPath)
 }
 
 func PrepareArbCoreGen(t *testing.T, messages []inbox.InboxMessage, path string) (core.ArbCore, func()) {
-	tmpDir, err := ioutil.TempDir("", "arbitrum")
-	FailIfError(t, err)
-	storage, err := cmachine.NewArbStorage(tmpDir)
-	if err != nil {
-		os.RemoveAll(tmpDir)
-	}
-=======
 	storage, err := cmachine.NewArbStorage(t.TempDir())
->>>>>>> 3831f770
 	FailIfError(t, err)
 	shutdown := func() {
 		storage.CloseArbStorage()
@@ -85,14 +78,8 @@
 			shutdown()
 		}
 	})()
-	arbosPath, err := arbos.Path()
-	FailIfError(t, err)
 
-<<<<<<< HEAD
 	err = storage.Initialize(path)
-=======
-	err = storage.Initialize(arbosPath)
->>>>>>> 3831f770
 	FailIfError(t, err)
 
 	arbCore := storage.GetArbCore()
