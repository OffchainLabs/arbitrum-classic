/*
 * Copyright 2020, Offchain Labs, Inc.
 *
 * Licensed under the Apache License, Version 2.0 (the "License");
 * you may not use this file except in compliance with the License.
 * You may obtain a copy of the License at
 *
 *    http://www.apache.org/licenses/LICENSE-2.0
 *
 * Unless required by applicable law or agreed to in writing, software
 * distributed under the License is distributed on an "AS IS" BASIS,
 * WITHOUT WARRANTIES OR CONDITIONS OF ANY KIND, either express or implied.
 * See the License for the specific language governing permissions and
 * limitations under the License.
 */

package ethutils

import (
	"context"
	"encoding/json"
	"fmt"
	"math/big"
	"net"
	"net/http"
	"net/url"
	"sync"
	"sync/atomic"
	"time"

	"github.com/ethereum/go-ethereum"
	"github.com/ethereum/go-ethereum/accounts/abi/bind"
	"github.com/ethereum/go-ethereum/accounts/abi/bind/backends"
	"github.com/ethereum/go-ethereum/common"
	"github.com/ethereum/go-ethereum/common/hexutil"
	"github.com/ethereum/go-ethereum/core/types"
	"github.com/ethereum/go-ethereum/ethclient"
	"github.com/ethereum/go-ethereum/rpc"
	"github.com/offchainlabs/arbitrum/packages/arb-util/arblog"
)

var logger = arblog.Logger.With().Str("component", "ethutils").Logger()

const maxErrCount = 5

type ReceiptFetcher interface {
	TransactionReceipt(ctx context.Context, txHash common.Hash) (*types.Receipt, error)
	NonceAt(ctx context.Context, account common.Address, blockNumber *big.Int) (uint64, error)
}

type BasicEthClient interface {
	bind.ContractBackend
	ReceiptFetcher
}

type EthClient interface {
	bind.ContractBackend
	ReceiptFetcher

	HeaderByHash(ctx context.Context, hash common.Hash) (*types.Header, error)
	BlockByHash(ctx context.Context, hash common.Hash) (*types.Block, error)
	BlockInfoByNumber(ctx context.Context, number *big.Int) (*BlockInfo, error)
	TransactionByHash(ctx context.Context, hash common.Hash) (tx *types.Transaction, isPending bool, err error)
	TransactionInBlock(ctx context.Context, blockHash common.Hash, index uint) (*types.Transaction, error)
	PendingCallContract(ctx context.Context, msg ethereum.CallMsg) ([]byte, error)
	BalanceAt(ctx context.Context, account common.Address, blockNumber *big.Int) (*big.Int, error)
}

type RPCEthClient struct {
	sync.RWMutex

	url       string
	transport *http.Transport

	eth      *ethclient.Client
	rpc      *rpc.Client
	errCount uint64
}

type BlockInfo struct {
	Hash       common.Hash    `json:"hash"`
	ParentHash common.Hash    `json:"parentHash"`
	Time       hexutil.Uint64 `json:"timestamp"`
	Number     *hexutil.Big   `json:"number"`
}

func NewRPCEthClient(ctx context.Context, url string) (*RPCEthClient, error) {
	return NewRPCEthClientWithTransport(ctx, url, nil)
}

func NewRPCEthClientCreateTransport(ctx context.Context, url string, maxIdleConns int, maxIdleConnsPerHost int, idleConnTimeout time.Duration) (*RPCEthClient, error) {
	t := &http.Transport{
		DialContext: (&net.Dialer{
			Timeout:   5 * time.Second,
			KeepAlive: 2 * time.Second,
		}).DialContext,
		MaxIdleConns:          maxIdleConns,
		MaxIdleConnsPerHost:   maxIdleConnsPerHost,
		IdleConnTimeout:       idleConnTimeout,
		TLSHandshakeTimeout:   5 * time.Second,
		ExpectContinueTimeout: 1 * time.Second,
	}
	return NewRPCEthClientWithTransport(ctx, url, t)
}

func NewRPCEthClientWithTransport(ctx context.Context, url string, transport *http.Transport) (*RPCEthClient, error) {
	r := &RPCEthClient{
		url:       url,
		transport: transport,
	}
	err := r.reconnect(ctx)
	if err != nil {
		return nil, err
	}

	return r, nil
}

func (r *RPCEthClient) Clone(ctx context.Context) (*RPCEthClient, error) {
	return NewRPCEthClientWithTransport(ctx, r.url, r.transport)
}

func (r *RPCEthClient) reconnect(ctx context.Context) error {
	r.Lock()
	defer r.Unlock()
	if atomic.LoadUint64(&r.errCount) < maxErrCount && r.eth != nil {
		// We must have already reconnected
		return nil
	}
	if r.rpc != nil {
		r.rpc.Close()
	}
	if r.transport != nil {
		r.transport.CloseIdleConnections()
	}
	rpccl, err := r.newRPCClient(ctx)
	if err != nil {
		return err
	}
	r.eth = ethclient.NewClient(rpccl)
	r.rpc = rpccl
	atomic.StoreUint64(&r.errCount, 0)
	return nil
}

func (r *RPCEthClient) handleCallErr(ctx context.Context, err error) error {
	if err == nil {
		// Reset err count if any call is working since we're looking for a connection error
		atomic.StoreUint64(&r.errCount, 0)
		return nil
	}
	totalErrCount := atomic.AddUint64(&r.errCount, 1)

	// If we've had above a threshold number of errors, reinitialize the connection
	if totalErrCount >= maxErrCount {
		logger.Warn().
			Err(err).
			Str("url", r.url).
			Msg("Reconnecting to client endpoint after repeated errors")

		if err := r.reconnect(ctx); err != nil {
			return err
		}
	}
	return err
}

func (r *RPCEthClient) BlockInfoByNumber(ctx context.Context, number *big.Int) (*BlockInfo, error) {
	info, err := r.blockInfoByNumberImpl(ctx, number)
	return info, r.handleCallErr(ctx, err)
}

func (r *RPCEthClient) blockInfoByNumberImpl(ctx context.Context, number *big.Int) (*BlockInfo, error) {
	var raw json.RawMessage
	var numParam string
	if number != nil {
		numParam = hexutil.EncodeBig(number)
	} else {
		numParam = "latest"
	}
	r.RLock()
	err := r.rpc.CallContext(ctx, &raw, "eth_getBlockByNumber", numParam, false)
	r.RUnlock()
	if err != nil {
		return nil, err
	}
	if len(raw) == 0 {
		return nil, ethereum.NotFound
	}
	var ret BlockInfo
	if err := json.Unmarshal(raw, &ret); err != nil {
		return nil, err
	}
	return &ret, nil
}

func (r *RPCEthClient) ChainID(ctx context.Context) (*big.Int, error) {
	r.RLock()
	val, err := r.eth.ChainID(ctx)
	r.RUnlock()
	return val, r.handleCallErr(ctx, err)
}

func (r *RPCEthClient) CodeAt(ctx context.Context, account common.Address, blockNumber *big.Int) ([]byte, error) {
	r.RLock()
	val, err := r.eth.CodeAt(ctx, account, blockNumber)
	r.RUnlock()
	return val, r.handleCallErr(ctx, err)
}

func (r *RPCEthClient) BalanceAt(ctx context.Context, account common.Address, blockNumber *big.Int) (*big.Int, error) {
	r.RLock()
	val, err := r.eth.BalanceAt(ctx, account, blockNumber)
	r.RUnlock()
	return val, r.handleCallErr(ctx, err)
}

func (r *RPCEthClient) CallContract(ctx context.Context, msg ethereum.CallMsg, blockNumber *big.Int) ([]byte, error) {
	r.RLock()
	val, err := r.eth.CallContract(ctx, msg, blockNumber)
	r.RUnlock()
	return val, r.handleCallErr(ctx, err)
}

func (r *RPCEthClient) HeaderByNumber(ctx context.Context, number *big.Int) (*types.Header, error) {
	r.RLock()
	val, err := r.eth.HeaderByNumber(ctx, number)
	r.RUnlock()
	return val, r.handleCallErr(ctx, err)
}

func (r *RPCEthClient) PendingCodeAt(ctx context.Context, account common.Address) ([]byte, error) {
	r.RLock()
	val, err := r.eth.PendingCodeAt(ctx, account)
	r.RUnlock()
	return val, r.handleCallErr(ctx, err)
}

func (r *RPCEthClient) PendingNonceAt(ctx context.Context, account common.Address) (uint64, error) {
	r.RLock()
	val, err := r.eth.PendingNonceAt(ctx, account)
	r.RUnlock()
	return val, r.handleCallErr(ctx, err)
}

func (r *RPCEthClient) PendingCallContract(ctx context.Context, msg ethereum.CallMsg) ([]byte, error) {
	r.RLock()
	val, err := r.eth.PendingCallContract(ctx, msg)
	r.RUnlock()
	return val, r.handleCallErr(ctx, err)
}

func (r *RPCEthClient) SuggestGasPrice(ctx context.Context) (*big.Int, error) {
	r.RLock()
	val, err := r.eth.SuggestGasPrice(ctx)
	r.RUnlock()
	return val, r.handleCallErr(ctx, err)
}

func (r *RPCEthClient) SuggestGasTipCap(ctx context.Context) (*big.Int, error) {
	r.RLock()
	val, err := r.eth.SuggestGasTipCap(ctx)
	r.RUnlock()
	return val, r.handleCallErr(ctx, err)
}

func (r *RPCEthClient) EstimateGas(ctx context.Context, msg ethereum.CallMsg) (uint64, error) {
	r.RLock()
	val, err := r.eth.EstimateGas(ctx, msg)
	r.RUnlock()
	return val, r.handleCallErr(ctx, err)
}

func (r *RPCEthClient) SendTransaction(ctx context.Context, tx *types.Transaction) error {
	r.RLock()
	err := r.eth.SendTransaction(ctx, tx)
	r.RUnlock()
	return r.handleCallErr(ctx, err)
}

func (r *RPCEthClient) FilterLogs(ctx context.Context, q ethereum.FilterQuery) ([]types.Log, error) {
	r.RLock()
	val, err := r.eth.FilterLogs(ctx, q)
	r.RUnlock()
	return val, r.handleCallErr(ctx, err)
}

func (r *RPCEthClient) SubscribeFilterLogs(ctx context.Context, q ethereum.FilterQuery, ch chan<- types.Log) (ethereum.Subscription, error) {
	r.RLock()
	val, err := r.eth.SubscribeFilterLogs(ctx, q, ch)
	r.RUnlock()
	return val, r.handleCallErr(ctx, err)
}

func (r *RPCEthClient) TransactionReceipt(ctx context.Context, txHash common.Hash) (*types.Receipt, error) {
	r.RLock()
	val, err := r.eth.TransactionReceipt(ctx, txHash)
	r.RUnlock()
<<<<<<< HEAD
	return val, r.handleCallErr(ctx, err)
=======
	if err != nil && err.Error() != "not found" {
		return nil, r.handleCallErr(err)
	}
	return val, err
>>>>>>> 05bd0a4b
}

func (r *RPCEthClient) NonceAt(ctx context.Context, account common.Address, blockNumber *big.Int) (uint64, error) {
	r.RLock()
	val, err := r.eth.NonceAt(ctx, account, blockNumber)
	r.RUnlock()
	return val, r.handleCallErr(ctx, err)
}

func (r *RPCEthClient) HeaderByHash(ctx context.Context, hash common.Hash) (*types.Header, error) {
	r.RLock()
	val, err := r.eth.HeaderByHash(ctx, hash)
	r.RUnlock()
	return val, r.handleCallErr(ctx, err)
}

func (r *RPCEthClient) BlockByHash(ctx context.Context, hash common.Hash) (*types.Block, error) {
	r.RLock()
	val, err := r.eth.BlockByHash(ctx, hash)
	r.RUnlock()
	return val, r.handleCallErr(ctx, err)
}

func (r *RPCEthClient) TransactionByHash(ctx context.Context, hash common.Hash) (tx *types.Transaction, isPending bool, err error) {
	r.RLock()
	tx, isPending, err = r.eth.TransactionByHash(ctx, hash)
	r.RUnlock()
	return tx, isPending, r.handleCallErr(ctx, err)
}

func (r *RPCEthClient) TransactionInBlock(ctx context.Context, blockHash common.Hash, index uint) (*types.Transaction, error) {
	r.RLock()
	val, err := r.eth.TransactionInBlock(ctx, blockHash, index)
	r.RUnlock()
	return val, r.handleCallErr(ctx, err)
}

func (r *RPCEthClient) newRPCClient(ctx context.Context) (*rpc.Client, error) {
	if r.transport == nil {
		return rpc.Dial(r.url)
	}

	u, err := url.Parse(r.url)
	if err != nil {
		return nil, err
	}

	var rpcClient *rpc.Client
	switch u.Scheme {
	case "http", "https":
		client := &http.Client{
			Transport: r.transport,
		}
		rpcClient, err = rpc.DialHTTPWithClient(r.url, client)
	case "ws", "wss":
		rpcClient, err = rpc.DialWebsocket(ctx, r.url, "")
	default:
		return nil, fmt.Errorf("no known transport for scheme %q in URL %s", u.Scheme, r.url)
	}
	if err != nil {
		return nil, err
	}
	return rpcClient, nil
}

type SimulatedEthClient struct {
	*backends.SimulatedBackend
}

func (r *SimulatedEthClient) BlockInfoByNumber(ctx context.Context, number *big.Int) (*BlockInfo, error) {
	header, err := r.SimulatedBackend.HeaderByNumber(ctx, number)
	if err != nil {
		return nil, err
	}
	return &BlockInfo{
		Hash:       header.Hash(),
		ParentHash: header.ParentHash,
		Time:       hexutil.Uint64(header.Time),
		Number:     (*hexutil.Big)(header.Number),
	}, nil
}<|MERGE_RESOLUTION|>--- conflicted
+++ resolved
@@ -296,14 +296,10 @@
 	r.RLock()
 	val, err := r.eth.TransactionReceipt(ctx, txHash)
 	r.RUnlock()
-<<<<<<< HEAD
-	return val, r.handleCallErr(ctx, err)
-=======
 	if err != nil && err.Error() != "not found" {
-		return nil, r.handleCallErr(err)
+		return nil, r.handleCallErr(ctx, err)
 	}
 	return val, err
->>>>>>> 05bd0a4b
 }
 
 func (r *RPCEthClient) NonceAt(ctx context.Context, account common.Address, blockNumber *big.Int) (uint64, error) {
