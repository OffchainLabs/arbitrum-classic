--- conflicted
+++ resolved
@@ -18,12 +18,9 @@
 
 import (
 	"bytes"
-<<<<<<< HEAD
 	"github.com/offchainlabs/arbitrum/packages/arb-util/value"
-=======
 
 	"errors"
->>>>>>> e2303bc7
 	"math/big"
 	"math/rand"
 	"testing"
@@ -45,7 +42,6 @@
 
 func TestMessage(t *testing.T) {
 	setupRand(t)
-<<<<<<< HEAD
 
 	msg := message.InboxMessage{
 		Kind:        message.L2Type,
@@ -53,15 +49,6 @@
 		InboxSeqNum: common.RandBigInt(),
 		Data:        common.RandBytes(200),
 		ChainTime:   message.NewRandomChainTime(),
-=======
-	msg := message.Transaction{
-		Chain:       common.RandAddress(),
-		To:          common.RandAddress(),
-		From:        common.RandAddress(),
-		SequenceNum: big.NewInt(74563),
-		Value:       big.NewInt(89735406),
-		Data:        []byte{65, 23, 68, 87, 12},
->>>>>>> e2303bc7
 	}
 
 	bridgeHash, err := tester.MessageHash(
@@ -96,56 +83,10 @@
 	if messageBridgeHash != msg.AsValue().Hash().ToEthHash() {
 		t.Error(errMsgHash)
 	}
-<<<<<<< HEAD
-=======
-
-	if msg.ReceiptHash() != txReceiptHash {
-		t.Error(errMsgHash)
-	}
-}
-
-func TestTransactionBatchSingleSender(t *testing.T) {
-	setupRand(t)
-	privateKey, err := crypto.GenerateKey()
-	if err != nil {
-		t.Fatal(err)
-	}
-	sender := common.NewAddressFromEth(crypto.PubkeyToAddress(privateKey.PublicKey))
-	chain := common.RandAddress()
-	batchTx := message.NewRandomBatchTx(chain, privateKey)
-	calculatedSender, err := tester.TransactionMessageBatchSingleSender(
-		nil,
-		big.NewInt(0),
-		chain.ToEthAddress(),
-		hashing.SoliditySHA3(batchTx.Data),
-		batchTx.ToBytes(),
-	)
-	if err != nil {
-		t.Error(err)
-	}
-
-	if err != nil {
-		t.Error(err)
-	}
-
-	if calculatedSender != sender.ToEthAddress() {
-		t.Error("Transaction sender not calculated correctly: got", hexutil.Encode(calculatedSender[:]), "instead of", hexutil.Encode(sender[:]))
-	}
->>>>>>> e2303bc7
 }
 
 func TestDeliveredMessage(t *testing.T) {
 	setupRand(t)
-<<<<<<< HEAD
-=======
-	privateKey, err := crypto.GenerateKey()
-	if err != nil {
-		t.Fatal(err)
-	}
-	sender := common.NewAddressFromEth(crypto.PubkeyToAddress(privateKey.PublicKey))
-	chain := common.RandAddress()
-	batchTx := message.NewRandomBatchTx(chain, privateKey)
->>>>>>> e2303bc7
 
 	startInbox := value.NewEmptyTuple()
 	startInboxPre := startInbox.GetPreImage()
@@ -164,22 +105,6 @@
 	if bridgeVMInboxHash != value.NewTuple2(startInbox, msg).Hash() {
 		t.Error("incorrect AddMessageToVMInboxHash")
 	}
-<<<<<<< HEAD
-=======
-}
-
-func TestTransactionBatchSingleInvalid(t *testing.T) {
-	setupRand(t)
-	currentTime := time.Now().Unix()
-	t.Log("seed:", currentTime)
-	rand.Seed(currentTime)
-	privateKey, err := crypto.GenerateKey()
-	if err != nil {
-		t.Fatal(err)
-	}
-	chain := common.RandAddress()
-	batchTx := message.NewRandomBatchTx(chain, privateKey)
->>>>>>> e2303bc7
 
 	beforeInbox := common.RandHash()
 	msgHash := common.RandHash()
@@ -199,78 +124,18 @@
 	}
 }
 
-<<<<<<< HEAD
 func TestUnmarshalOutgoing(t *testing.T) {
 	msg := message.NewRandomOutMessage(message.NewRandomEth())
 	var valData bytes.Buffer
 	if err := value.MarshalValue(msg.AsValue(), &valData); err != nil {
-=======
-func TestTransactionBatchMessage(t *testing.T) {
-	setupRand(t)
-	privateKey, err := crypto.GenerateKey()
-	if err != nil {
-		t.Fatal(err)
-	}
-	chain := common.RandAddress()
-	batchTxData := make([]byte, 0)
-	for i := 0; i < 10; i++ {
-		batchTx := message.NewRandomBatchTx(chain, privateKey)
-		if i%3 == 0 {
-			batchTx.Sig[0]++
-		}
-		batchTxData = append(batchTxData, batchTx.ToBytes()...)
-	}
-
-	// Append some random junk
-	batchTxData = append(batchTxData, []byte{54, 76, 23, 87, 34, 32, 87, 32}...)
-
-	deliveryInfo := message.DeliveryInfo{
-		ChainTime: message.ChainTime{
-			BlockNum:  common.NewTimeBlocks(big.NewInt(87962345)),
-			Timestamp: big.NewInt(35463245),
-		},
-		TxId: big.NewInt(0),
-	}
-
-	msg := message.TransactionBatch{
-		Chain:  common.RandAddress(),
-		TxData: batchTxData,
-	}
-
-	deliveredBatchMsg := message.Delivered{
-		Message:      msg,
-		DeliveryInfo: deliveryInfo,
-	}
-
-	bridgeHash, err := tester.TransactionBatchHash(
-		nil,
-		batchTxData,
-	)
-	if err != nil {
->>>>>>> e2303bc7
 		t.Fatal(err)
 	}
 	valid, offset, kind, sender, data, err := tester.UnmarshalOutgoingMessage(nil, valData.Bytes(), big.NewInt(0))
 	if err != nil {
 		t.Fatal(err)
 	}
-<<<<<<< HEAD
 	if !valid {
 		t.Fatal("invalid message")
-=======
-	valInboxHash := message.AddToPrev(value.NewEmptyTuple(), deliveredBatchMsg).Hash()
-	if bridgeInboxHash != valInboxHash.ToEthHash() {
-		t.Error("TransactionMessageBatchHash result didn't match")
-	}
-}
-
-func TestEthMessage(t *testing.T) {
-	setupRand(t)
-	msg := message.Eth{
-		To:    common.RandAddress(),
-		From:  common.RandAddress(),
-		Value: big.NewInt(89735406),
->>>>>>> e2303bc7
 	}
 	if offset.Uint64() != uint64(len(valData.Bytes())) {
 		t.Error("incorrect offset")
@@ -286,27 +151,9 @@
 	}
 }
 
-<<<<<<< HEAD
 func TestParseEthMessage(t *testing.T) {
 	msg := message.NewRandomEth()
 	ret, err := tester.ParseEthMessage(nil, msg.AsData())
-=======
-func TestERC20Message(t *testing.T) {
-	setupRand(t)
-	msg := message.ERC20{
-		To:           common.RandAddress(),
-		From:         common.RandAddress(),
-		TokenAddress: common.RandAddress(),
-		Value:        big.NewInt(89735406),
-	}
-	bridgeHash, err := tester.Erc20Hash(
-		nil,
-		msg.To.ToEthAddress(),
-		msg.From.ToEthAddress(),
-		msg.TokenAddress.ToEthAddress(),
-		msg.Value,
-	)
->>>>>>> e2303bc7
 	if err != nil {
 		t.Fatal(err)
 	}
@@ -322,27 +169,9 @@
 	}
 }
 
-<<<<<<< HEAD
 func TestParseERC20Message(t *testing.T) {
 	msg := message.NewRandomERC20()
 	ret, err := tester.ParseERC20Message(nil, msg.AsData())
-=======
-func TestERC721Message(t *testing.T) {
-	setupRand(t)
-	msg := message.ERC721{
-		To:           common.RandAddress(),
-		From:         common.RandAddress(),
-		TokenAddress: common.RandAddress(),
-		Id:           big.NewInt(89735406),
-	}
-	bridgeHash, err := tester.Erc721Hash(
-		nil,
-		msg.To.ToEthAddress(),
-		msg.From.ToEthAddress(),
-		msg.TokenAddress.ToEthAddress(),
-		msg.Id,
-	)
->>>>>>> e2303bc7
 	if err != nil {
 		t.Fatal(err)
 	}
@@ -361,39 +190,9 @@
 	}
 }
 
-<<<<<<< HEAD
 func TestParseERC721Message(t *testing.T) {
 	msg := message.NewRandomERC721()
 	ret, err := tester.ParseERC721Message(nil, msg.AsData())
-=======
-func TestDeliveredMessage(t *testing.T) {
-	setupRand(t)
-	msg := message.ERC721{
-		To:           common.RandAddress(),
-		From:         common.RandAddress(),
-		TokenAddress: common.RandAddress(),
-		Id:           big.NewInt(89735406),
-	}
-	deliveryInfo := message.DeliveryInfo{
-		ChainTime: message.ChainTime{
-			BlockNum:  common.NewTimeBlocks(big.NewInt(87962345)),
-			Timestamp: big.NewInt(35463245),
-		},
-		TxId: big.NewInt(98742),
-	}
-	deliveredMsg := message.Delivered{
-		Message:      msg,
-		DeliveryInfo: deliveryInfo,
-	}
-	inboxHash, err := tester.AddMessageToInbox(
-		nil,
-		common.Hash{},
-		msg.CommitmentHash().ToEthHash(),
-		deliveryInfo.BlockNum.AsInt(),
-		deliveryInfo.Timestamp,
-		deliveryInfo.TxId,
-	)
->>>>>>> e2303bc7
 	if err != nil {
 		t.Error(err)
 	}
