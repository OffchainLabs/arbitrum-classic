import { config } from './hardhat.dev-config'
import { task } from 'hardhat/config'
import * as fs from 'fs'
import 'arb-upgrades/ethBridgeTasks'

task('create-chain', 'Creates a rollup chain')
  .addParam('sequencer', "The sequencer's address")
  .setAction(async (taskArguments, hre) => {
    const machineHash = fs.readFileSync('../MACHINEHASH').toString()
    console.log(
      `Creating chain for machine with hash ${machineHash} for sequencer ${taskArguments.sequencer}`
    )
    const { ethers } = hre
    const [deployer] = await ethers.getSigners()
    const deployments = (hre as any).deployments
    if (!deployments || !deployments.get)
      throw new Error(
        'Missing hardhat deployer dependency for deployments object'
      )
    const rollupCreatorDep = await deployments.get('RollupCreator')
    const RollupCreator = await ethers.getContractFactory('RollupCreator')
    const rollupCreator = RollupCreator.attach(
      rollupCreatorDep.address
    ).connect(deployer)
    const tx = await rollupCreator.createRollup(
      machineHash,
      900,
      0,
      2000000000,
      ethers.utils.parseEther('.1'),
      ethers.constants.AddressZero,
      await deployer.getAddress(),
      taskArguments.sequencer,
      300,
      1500,
      '0x'
    )
    const receipt = await tx.wait()
    const ev = rollupCreator.interface.parseLog(
      receipt.logs[receipt.logs.length - 1]
    )
    console.log(ev)

    // const path = `rollup-${hre.network.name}.json`
    const path = `rollup-${hre.network.name}.json`
    const output = JSON.stringify({
      rollupAddress: ev.args[0],
      inboxAddress: ev.args[1],
    })

    fs.writeFileSync(path, output)
    console.log(
      'New rollup chain created and output written to:',
      `${process.cwd()}:${path}`
    )
  })

task('deposit', 'Deposit coins into ethbridge')
  .addPositionalParam('inboxAddress', "The rollup chain's address")
  .addPositionalParam('privkey', 'The private key of the depositer')
  .addPositionalParam('dest', "The destination account's address")
  .addPositionalParam('amount', 'The amount to deposit')
  .setAction(async ({ inboxAddress, privkey, dest, amount }, bre) => {
    const { ethers } = bre
    const wallet = new ethers.Wallet(privkey, ethers.provider)
    const GlobalInbox = await ethers.getContractFactory('Inbox')
    const inbox = GlobalInbox.attach(inboxAddress).connect(wallet)
    await inbox.depositEth(dest, { value: amount })
  })

<<<<<<< HEAD
task('core-deploy-logic-one', 'deploy one logic')
  .addParam('contract', 'contract to deploy')
  .setAction(async (args, hre) => {
    await handleFork(hre)
    const { contract } = args
    const { deployLogic } = initUpgrades(hre, __dirname)
    await deployLogic(contract)
  })

task('core-deploy-logic-all', 'deploy all logic contracts').setAction(
  async (_, hre) => {
    await handleFork(hre)
    const { deployLogicAll } = initUpgrades(hre, __dirname)
    await deployLogicAll()
  }
)

task('core-trigger-upgrades', 'triggers upgrade').setAction(async (_, hre) => {
  await handleFork(hre)
  const { updateImplementations } = initUpgrades(hre, __dirname)
  await updateImplementations()
})

task('core-verify-deployments', 'verifies implementations').setAction(
  async (_, hre) => {
    await handleFork(hre)
    const { verifyCurrentImplementations } = initUpgrades(hre, __dirname)
    await verifyCurrentImplementations()
  }
)

task('core-transfer-beacon-owner', 'transfers beacon owner')
  .addParam('address', 'beacon contract')
  .addParam('newowner', 'beacon contract')

  .setAction(async (args, hre) => {
    await handleFork(hre)
    const { transferBeaconOwner } = initUpgrades(hre, __dirname)
    await transferBeaconOwner(args.address, args.newowner)
  })

task('core-transfer-admin', 'transfer proxy admin')
  .addParam('proxyaddress', 'proxy address')
  .addParam('newadmin', 'address of new admin')
  .setAction(async (args, hre) => {
    const { transferAdmin } = initUpgrades(hre, __dirname)
    await transferAdmin(args.proxyaddress, args.newadmin)
  })

task('etherscan-verify', 'verify current deployments in etherscan').setAction(
  async (_, hre) => {
    const { verifyDeployments } = await initUpgrades(hre, __dirname)
    await verifyDeployments()
  }
)

task(
  'remove-build-info',
  'remove giant build info string from current_deployments json'
).setAction(async (_, hre) => {
  const { removeBuildInfoFiles } = initUpgrades(hre, __dirname)
  await removeBuildInfoFiles()
})

task('deploy-outbox-logic', 'deploy and set a new outbox').setAction(
  async (_, hre) => {
    const OutboxFactory = await hre.ethers.getContractFactory('Outbox')
    console.log('Deploying outbox logic')
    const OutboxLogic = await OutboxFactory.deploy()
    await OutboxLogic.deployed()
    console.log('Outbox logic deployed at:', OutboxLogic.address)
  }
)

task('deploy-outbox-proxy', 'deploy outbox proxy')
  .addParam('outboxlogic', 'outbox logic')
  .setAction(async (args, hre) => {
    const { getDeployments } = initUpgrades(hre, __dirname)
    const { data } = await getDeployments()
    const proxyAdminAddress = data.proxyAdminAddress

    console.log('Deploying Outbox TransparentUpgradeableProxy')
    const TransparentUpgradeableProxyFactory =
      await hre.ethers.getContractFactory('TransparentUpgradeableProxy')
    const OutboxProxyDeployed = await TransparentUpgradeableProxyFactory.deploy(
      args.outboxlogic,
      proxyAdminAddress,
      '0x'
    )
    await OutboxProxyDeployed.deployed()
    console.log('Outbox proxy deployed at', OutboxProxyDeployed.address)
  })

task('init-outbox', 'deploy and set a new outbox')
  .addParam('outboxproxy', '')

  .setAction(async (args, hre) => {
    const { getDeployments } = initUpgrades(hre, __dirname)
    const { data } = await getDeployments()
    const rollupAddress = data.contracts.Rollup.proxyAddress
    const bridgeAddress = data.contracts.Bridge.proxyAddress

    const Outbox = (await hre.ethers.getContractFactory('Outbox')).attach(
      args.outboxproxy
    )
    const initializeRes = await Outbox.initialize(rollupAddress, bridgeAddress)
    const initializeRec = await initializeRes.wait()
    console.log('Outbox initialized', initializeRec)
  })

task('set-outbox', 'deploy and set a new outbox')
  .addParam('outboxproxy', '')

  .setAction(async (args, hre) => {
    const { getDeployments } = initUpgrades(hre, __dirname)
    const { data } = await getDeployments()
    const rollupAddress = data.contracts.Rollup.proxyAddress
    console.log('Sanity checking ')
    const Rollup = (await hre.ethers.getContractFactory('Rollup')).attach(
      rollupAddress
    )
    await Rollup.userLogic()
    console.log('Rollup sanity checked ')
    const RollupAdmin = (
      await hre.ethers.getContractFactory('RollupAdminLogic')
    ).attach(rollupAddress)
    const setRollupRes = await RollupAdmin.setOutbox(args.outboxproxy)
    const setRollupRec = await setRollupRes.wait()
    console.log('Outbox set', setRollupRec)
    console.log('all set 👍')
  })

const config = {
  defaultNetwork: 'hardhat',
  paths: {
    artifacts: 'build/contracts',
  },
  typechain: {
    outDir: 'build/types',
    target: 'ethers-v5',
  },
  spdxLicenseIdentifier: {
    overwrite: false,
    runOnCompile: true,
  },
  gasReporter: {
    currency: 'USD',
    gasPrice: 20,
    enabled: process.env.REPORT_GAS ? true : false,
  },
  namedAccounts: {
    deployer: {
      default: 0,
    },
  },
  networks: {
    hardhat: {
      chainId: 1337,
      throwOnTransactionFailures: true,
      allowUnlimitedContractSize: true,
      accounts: {
        accountsBalance: '1000000000000000000000000000',
      },
      blockGasLimit: 200000000,
      // mining: {
      //   auto: false,
      //   interval: 1000,
      // },
      forking: {
        url: 'https://mainnet.infura.io/v3/' + process.env['INFURA_KEY'],
        enabled: process.env['SHOULD_FORK'] === '1',
      },
    },
    local_development: {
      url: 'http://127.0.0.1:7545',
    },
    kovan: {
      url: 'https://kovan.infura.io/v3/' + process.env['INFURA_KEY'],
      accounts: process.env['DEVNET_PRIVKEY']
        ? [process.env['DEVNET_PRIVKEY']]
        : [],
    },
    mainnet: {
      url: 'https://mainnet.infura.io/v3/' + process.env['INFURA_KEY'],
      accounts: process.env['MAINNET_PRIVKEY']
        ? [process.env['MAINNET_PRIVKEY']]
        : [],
    },
    fork: {
      url: 'http://127.0.0.1:8545/',
    },
    arbitrum1: {
      url: 'https://arb1.arbitrum.io/rpc',
      accounts: process.env['MAINNET_PRIVKEY']
        ? [process.env['MAINNET_PRIVKEY']]
        : [],
    },
    rinkeby: {
      url: 'https://rinkeby.infura.io/v3/' + process.env['INFURA_KEY'],
      accounts: process.env['DEVNET_PRIVKEY']
        ? [process.env['DEVNET_PRIVKEY']]
        : [],
    },
    arbRinkeby: {
      gasPrice: 0,
      url: 'https://rinkeby.arbitrum.io/rpc',
      accounts: process.env['DEVNET_PRIVKEY']
        ? [process.env['DEVNET_PRIVKEY']]
        : [],
    },
    arbkovan4: {
      gasPrice: 0,
      url: 'https://kovan4.arbitrum.io/rpc',
      accounts: process.env['DEVNET_PRIVKEY']
        ? [process.env['DEVNET_PRIVKEY']]
        : [],
    },
    kovan5: {
      gasPrice: 0,
      url: 'https://kovan5.arbitrum.io/rpc',
      accounts: process.env['DEVNET_PRIVKEY']
        ? [process.env['DEVNET_PRIVKEY']]
        : [],
    },
    devnet: {
      url: 'https://devnet.arbitrum.io/rpc',
      accounts: process.env['DEVNET_PRIVKEY']
        ? [process.env['DEVNET_PRIVKEY']]
        : [],
    },
    devnetL2: {
      url: 'https://devnet-l2.arbitrum.io/rpc',
      accounts: process.env['DEVNET_PRIVKEY']
        ? [process.env['DEVNET_PRIVKEY']]
        : [],
    },
    arbitrum: {
      url: 'http://127.0.0.1:8547',
      // url: 'https://kovan3.arbitrum.io/rpc',
      gas: 999999999999999,
      accounts: {
        mnemonic:
          'jar deny prosper gasp flush glass core corn alarm treat leg smart',
        path: "m/44'/60'/0'/0",
        initialIndex: 0,
        count: 10,
      },
      timeout: 100000,
    },
  },
  mocha: {
    timeout: 0,
    bail: true,
  },
  etherscan: {
    apiKey: process.env['ETHERSCAN_API_KEY'],
  },
  solidity: {
    compilers: [
      {
        version: '0.6.11',
        settings: {
          optimizer: {
            enabled: true,
            runs: 100,
          },
        },
      },
      {
        version: '0.8.7',
        settings: {
          optimizer: {
            enabled: true,
            runs: 100,
          },
        },
      },
    ],
  },
}

if (process.env['RINKEBY_URL'] && process.env['RINKEBY_MNEMONIC']) {
  ;(config.networks as any)['rinkeby'] = {
    url: process.env['RINKEBY_URL'] || '',
    accounts: [process.env['RINKEBY_MNEMONIC'] || ''],
    network_id: 4,
    confirmations: 1,
  }
}

if (process.env['ROPSTEN_URL'] && process.env['ROPSTEN_MNEMONIC']) {
  ;(config.networks as any)['ropsten'] = {
    url: process.env['ROPSTEN_URL'] || '',
    accounts: [process.env['ROPSTEN_MNEMONIC'] || ''],
    network_id: 3,
    confirmations: 1,
  }
}

if (process.env['KOVAN_URL'] && process.env['KOVAN_MNEMONIC']) {
  ;(config.networks as any)['kovan'] = {
    url: process.env['KOVAN_URL'] || '',
    accounts: [process.env['KOVAN_MNEMONIC'] || ''],
    network_id: 42,
    confirmations: 4,
  }
}

=======
>>>>>>> b8366005
module.exports = config<|MERGE_RESOLUTION|>--- conflicted
+++ resolved
@@ -68,315 +68,4 @@
     await inbox.depositEth(dest, { value: amount })
   })
 
-<<<<<<< HEAD
-task('core-deploy-logic-one', 'deploy one logic')
-  .addParam('contract', 'contract to deploy')
-  .setAction(async (args, hre) => {
-    await handleFork(hre)
-    const { contract } = args
-    const { deployLogic } = initUpgrades(hre, __dirname)
-    await deployLogic(contract)
-  })
-
-task('core-deploy-logic-all', 'deploy all logic contracts').setAction(
-  async (_, hre) => {
-    await handleFork(hre)
-    const { deployLogicAll } = initUpgrades(hre, __dirname)
-    await deployLogicAll()
-  }
-)
-
-task('core-trigger-upgrades', 'triggers upgrade').setAction(async (_, hre) => {
-  await handleFork(hre)
-  const { updateImplementations } = initUpgrades(hre, __dirname)
-  await updateImplementations()
-})
-
-task('core-verify-deployments', 'verifies implementations').setAction(
-  async (_, hre) => {
-    await handleFork(hre)
-    const { verifyCurrentImplementations } = initUpgrades(hre, __dirname)
-    await verifyCurrentImplementations()
-  }
-)
-
-task('core-transfer-beacon-owner', 'transfers beacon owner')
-  .addParam('address', 'beacon contract')
-  .addParam('newowner', 'beacon contract')
-
-  .setAction(async (args, hre) => {
-    await handleFork(hre)
-    const { transferBeaconOwner } = initUpgrades(hre, __dirname)
-    await transferBeaconOwner(args.address, args.newowner)
-  })
-
-task('core-transfer-admin', 'transfer proxy admin')
-  .addParam('proxyaddress', 'proxy address')
-  .addParam('newadmin', 'address of new admin')
-  .setAction(async (args, hre) => {
-    const { transferAdmin } = initUpgrades(hre, __dirname)
-    await transferAdmin(args.proxyaddress, args.newadmin)
-  })
-
-task('etherscan-verify', 'verify current deployments in etherscan').setAction(
-  async (_, hre) => {
-    const { verifyDeployments } = await initUpgrades(hre, __dirname)
-    await verifyDeployments()
-  }
-)
-
-task(
-  'remove-build-info',
-  'remove giant build info string from current_deployments json'
-).setAction(async (_, hre) => {
-  const { removeBuildInfoFiles } = initUpgrades(hre, __dirname)
-  await removeBuildInfoFiles()
-})
-
-task('deploy-outbox-logic', 'deploy and set a new outbox').setAction(
-  async (_, hre) => {
-    const OutboxFactory = await hre.ethers.getContractFactory('Outbox')
-    console.log('Deploying outbox logic')
-    const OutboxLogic = await OutboxFactory.deploy()
-    await OutboxLogic.deployed()
-    console.log('Outbox logic deployed at:', OutboxLogic.address)
-  }
-)
-
-task('deploy-outbox-proxy', 'deploy outbox proxy')
-  .addParam('outboxlogic', 'outbox logic')
-  .setAction(async (args, hre) => {
-    const { getDeployments } = initUpgrades(hre, __dirname)
-    const { data } = await getDeployments()
-    const proxyAdminAddress = data.proxyAdminAddress
-
-    console.log('Deploying Outbox TransparentUpgradeableProxy')
-    const TransparentUpgradeableProxyFactory =
-      await hre.ethers.getContractFactory('TransparentUpgradeableProxy')
-    const OutboxProxyDeployed = await TransparentUpgradeableProxyFactory.deploy(
-      args.outboxlogic,
-      proxyAdminAddress,
-      '0x'
-    )
-    await OutboxProxyDeployed.deployed()
-    console.log('Outbox proxy deployed at', OutboxProxyDeployed.address)
-  })
-
-task('init-outbox', 'deploy and set a new outbox')
-  .addParam('outboxproxy', '')
-
-  .setAction(async (args, hre) => {
-    const { getDeployments } = initUpgrades(hre, __dirname)
-    const { data } = await getDeployments()
-    const rollupAddress = data.contracts.Rollup.proxyAddress
-    const bridgeAddress = data.contracts.Bridge.proxyAddress
-
-    const Outbox = (await hre.ethers.getContractFactory('Outbox')).attach(
-      args.outboxproxy
-    )
-    const initializeRes = await Outbox.initialize(rollupAddress, bridgeAddress)
-    const initializeRec = await initializeRes.wait()
-    console.log('Outbox initialized', initializeRec)
-  })
-
-task('set-outbox', 'deploy and set a new outbox')
-  .addParam('outboxproxy', '')
-
-  .setAction(async (args, hre) => {
-    const { getDeployments } = initUpgrades(hre, __dirname)
-    const { data } = await getDeployments()
-    const rollupAddress = data.contracts.Rollup.proxyAddress
-    console.log('Sanity checking ')
-    const Rollup = (await hre.ethers.getContractFactory('Rollup')).attach(
-      rollupAddress
-    )
-    await Rollup.userLogic()
-    console.log('Rollup sanity checked ')
-    const RollupAdmin = (
-      await hre.ethers.getContractFactory('RollupAdminLogic')
-    ).attach(rollupAddress)
-    const setRollupRes = await RollupAdmin.setOutbox(args.outboxproxy)
-    const setRollupRec = await setRollupRes.wait()
-    console.log('Outbox set', setRollupRec)
-    console.log('all set 👍')
-  })
-
-const config = {
-  defaultNetwork: 'hardhat',
-  paths: {
-    artifacts: 'build/contracts',
-  },
-  typechain: {
-    outDir: 'build/types',
-    target: 'ethers-v5',
-  },
-  spdxLicenseIdentifier: {
-    overwrite: false,
-    runOnCompile: true,
-  },
-  gasReporter: {
-    currency: 'USD',
-    gasPrice: 20,
-    enabled: process.env.REPORT_GAS ? true : false,
-  },
-  namedAccounts: {
-    deployer: {
-      default: 0,
-    },
-  },
-  networks: {
-    hardhat: {
-      chainId: 1337,
-      throwOnTransactionFailures: true,
-      allowUnlimitedContractSize: true,
-      accounts: {
-        accountsBalance: '1000000000000000000000000000',
-      },
-      blockGasLimit: 200000000,
-      // mining: {
-      //   auto: false,
-      //   interval: 1000,
-      // },
-      forking: {
-        url: 'https://mainnet.infura.io/v3/' + process.env['INFURA_KEY'],
-        enabled: process.env['SHOULD_FORK'] === '1',
-      },
-    },
-    local_development: {
-      url: 'http://127.0.0.1:7545',
-    },
-    kovan: {
-      url: 'https://kovan.infura.io/v3/' + process.env['INFURA_KEY'],
-      accounts: process.env['DEVNET_PRIVKEY']
-        ? [process.env['DEVNET_PRIVKEY']]
-        : [],
-    },
-    mainnet: {
-      url: 'https://mainnet.infura.io/v3/' + process.env['INFURA_KEY'],
-      accounts: process.env['MAINNET_PRIVKEY']
-        ? [process.env['MAINNET_PRIVKEY']]
-        : [],
-    },
-    fork: {
-      url: 'http://127.0.0.1:8545/',
-    },
-    arbitrum1: {
-      url: 'https://arb1.arbitrum.io/rpc',
-      accounts: process.env['MAINNET_PRIVKEY']
-        ? [process.env['MAINNET_PRIVKEY']]
-        : [],
-    },
-    rinkeby: {
-      url: 'https://rinkeby.infura.io/v3/' + process.env['INFURA_KEY'],
-      accounts: process.env['DEVNET_PRIVKEY']
-        ? [process.env['DEVNET_PRIVKEY']]
-        : [],
-    },
-    arbRinkeby: {
-      gasPrice: 0,
-      url: 'https://rinkeby.arbitrum.io/rpc',
-      accounts: process.env['DEVNET_PRIVKEY']
-        ? [process.env['DEVNET_PRIVKEY']]
-        : [],
-    },
-    arbkovan4: {
-      gasPrice: 0,
-      url: 'https://kovan4.arbitrum.io/rpc',
-      accounts: process.env['DEVNET_PRIVKEY']
-        ? [process.env['DEVNET_PRIVKEY']]
-        : [],
-    },
-    kovan5: {
-      gasPrice: 0,
-      url: 'https://kovan5.arbitrum.io/rpc',
-      accounts: process.env['DEVNET_PRIVKEY']
-        ? [process.env['DEVNET_PRIVKEY']]
-        : [],
-    },
-    devnet: {
-      url: 'https://devnet.arbitrum.io/rpc',
-      accounts: process.env['DEVNET_PRIVKEY']
-        ? [process.env['DEVNET_PRIVKEY']]
-        : [],
-    },
-    devnetL2: {
-      url: 'https://devnet-l2.arbitrum.io/rpc',
-      accounts: process.env['DEVNET_PRIVKEY']
-        ? [process.env['DEVNET_PRIVKEY']]
-        : [],
-    },
-    arbitrum: {
-      url: 'http://127.0.0.1:8547',
-      // url: 'https://kovan3.arbitrum.io/rpc',
-      gas: 999999999999999,
-      accounts: {
-        mnemonic:
-          'jar deny prosper gasp flush glass core corn alarm treat leg smart',
-        path: "m/44'/60'/0'/0",
-        initialIndex: 0,
-        count: 10,
-      },
-      timeout: 100000,
-    },
-  },
-  mocha: {
-    timeout: 0,
-    bail: true,
-  },
-  etherscan: {
-    apiKey: process.env['ETHERSCAN_API_KEY'],
-  },
-  solidity: {
-    compilers: [
-      {
-        version: '0.6.11',
-        settings: {
-          optimizer: {
-            enabled: true,
-            runs: 100,
-          },
-        },
-      },
-      {
-        version: '0.8.7',
-        settings: {
-          optimizer: {
-            enabled: true,
-            runs: 100,
-          },
-        },
-      },
-    ],
-  },
-}
-
-if (process.env['RINKEBY_URL'] && process.env['RINKEBY_MNEMONIC']) {
-  ;(config.networks as any)['rinkeby'] = {
-    url: process.env['RINKEBY_URL'] || '',
-    accounts: [process.env['RINKEBY_MNEMONIC'] || ''],
-    network_id: 4,
-    confirmations: 1,
-  }
-}
-
-if (process.env['ROPSTEN_URL'] && process.env['ROPSTEN_MNEMONIC']) {
-  ;(config.networks as any)['ropsten'] = {
-    url: process.env['ROPSTEN_URL'] || '',
-    accounts: [process.env['ROPSTEN_MNEMONIC'] || ''],
-    network_id: 3,
-    confirmations: 1,
-  }
-}
-
-if (process.env['KOVAN_URL'] && process.env['KOVAN_MNEMONIC']) {
-  ;(config.networks as any)['kovan'] = {
-    url: process.env['KOVAN_URL'] || '',
-    accounts: [process.env['KOVAN_MNEMONIC'] || ''],
-    network_id: 42,
-    confirmations: 4,
-  }
-}
-
-=======
->>>>>>> b8366005
 module.exports = config