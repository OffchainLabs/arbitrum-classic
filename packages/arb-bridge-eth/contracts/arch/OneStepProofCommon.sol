--- conflicted
+++ resolved
@@ -163,13 +163,8 @@
         override
         returns (
             uint64 gas,
-<<<<<<< HEAD
-            uint256 totalMessagesRead,
+            uint256 afterMessagesRead,
             bytes32[7] memory fields
-=======
-            uint256 afterMessagesRead,
-            bytes32[4] memory fields
->>>>>>> 583060aa
         )
     {
         AssertionContext memory context = initializeExecutionContext(
@@ -217,13 +212,8 @@
         pure
         returns (
             uint64 gas,
-<<<<<<< HEAD
-            uint256 totalMessagesRead,
+            uint256 afterMessagesRead,
             bytes32[7] memory fields
-=======
-            uint256 afterMessagesRead,
-            bytes32[4] memory fields
->>>>>>> 583060aa
         )
     {
         // require(context.startState != 0, "returning???????");
