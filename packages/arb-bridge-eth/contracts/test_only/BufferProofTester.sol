// SPDX-License-Identifier: Apache-2.0

/*
 * Copyright 2019-2020, Offchain Labs, Inc.
 *
 * Licensed under the Apache License, Version 2.0 (the "License");
 * you may not use this file except in compliance with the License.
 * You may obtain a copy of the License at
 *
 *    http://www.apache.org/licenses/LICENSE-2.0
 *
 * Unless required by applicable law or agreed to in writing, software
 * distributed under the License is distributed on an "AS IS" BASIS,
 * WITHOUT WARRANTIES OR CONDITIONS OF ANY KIND, either express or implied.
 * See the License for the specific language governing permissions and
 * limitations under the License.
 */

pragma solidity ^0.6.11;

import "../arch/OneStepProof2.sol";

contract BufferProofTester is OneStepProof2 {
    event OneStepProofResult(uint64 gas, uint256 totalMessagesRead, bytes32[7] fields);

    function testGet(
        bytes32 buf,
        uint256 loc,
        bytes32[] memory proof
    ) public pure returns (bytes32) {
        return get(buf, loc, proof);
    }

    function testCheckSize(
        bytes32 buf,
        uint256 offset,
        bytes32[] memory proof
    ) public pure returns (bool) {
        bytes32 w = get(buf, offset / 32, proof);
        for (uint256 i = offset % 32; i < 32; i++) {
            if (getByte(w, i) != 0) return false;
        }
        return checkSize(buf, offset / 32, proof);
    }

    function testSet(
        bytes32 buf,
        uint256 loc,
        bytes32 v,
        bytes32[] memory proof,
        uint256 nh,
        bytes32 normal1,
        bytes32 normal2
    ) public pure returns (bytes32) {
        return set(buf, loc, v, proof, nh, normal1, normal2);
    }

    function executeStepTest(
        uint256 initialMessagesRead,
        bytes32 initialSendAcc,
        bytes32 initialLogAcc,
        bytes calldata proof,
        bytes calldata bproof
    ) external {
<<<<<<< HEAD
        (uint64 gas, uint256 totalMessagesRead, bytes32[7] memory fields) =
            OneStepProof2(address(this)).executeStep(
                IBridge(0),
                initialMessagesRead,
                [initialSendAcc, initialLogAcc],
                proof,
                bproof
            );
=======
        address[2] memory bridges;
        (uint64 gas, uint256 totalMessagesRead, bytes32[4] memory fields) = OneStepProof2(
            address(this)
        ).executeStep(bridges, initialMessagesRead, [initialSendAcc, initialLogAcc], proof, bproof);
>>>>>>> 583060aa
        emit OneStepProofResult(gas, totalMessagesRead, fields);
    }
}<|MERGE_RESOLUTION|>--- conflicted
+++ resolved
@@ -62,21 +62,10 @@
         bytes calldata proof,
         bytes calldata bproof
     ) external {
-<<<<<<< HEAD
-        (uint64 gas, uint256 totalMessagesRead, bytes32[7] memory fields) =
-            OneStepProof2(address(this)).executeStep(
-                IBridge(0),
-                initialMessagesRead,
-                [initialSendAcc, initialLogAcc],
-                proof,
-                bproof
-            );
-=======
         address[2] memory bridges;
-        (uint64 gas, uint256 totalMessagesRead, bytes32[4] memory fields) = OneStepProof2(
+        (uint64 gas, uint256 totalMessagesRead, bytes32[7] memory fields) = OneStepProof2(
             address(this)
         ).executeStep(bridges, initialMessagesRead, [initialSendAcc, initialLogAcc], proof, bproof);
->>>>>>> 583060aa
         emit OneStepProofResult(gas, totalMessagesRead, fields);
     }
 }