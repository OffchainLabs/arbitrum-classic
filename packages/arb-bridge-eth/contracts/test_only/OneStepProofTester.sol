--- conflicted
+++ resolved
@@ -32,14 +32,9 @@
         bytes calldata proof,
         bytes calldata bproof
     ) external {
-<<<<<<< HEAD
-        (uint64 gas, uint256 totalMessagesRead, bytes32[7] memory fields) =
-            IOneStepProof(executor).executeStep(bridge, initialMessagesRead, accs, proof, bproof);
-=======
         address[2] memory bridges = [address(sequencerBridge), address(bridge)];
-        (uint64 gas, uint256 totalMessagesRead, bytes32[4] memory fields) = IOneStepProof(executor)
+        (uint64 gas, uint256 totalMessagesRead, bytes32[7] memory fields) = IOneStepProof(executor)
             .executeStep(bridges, initialMessagesRead, accs, proof, bproof);
->>>>>>> 583060aa
         emit OneStepProofResult(gas, totalMessagesRead, fields);
     }
 }