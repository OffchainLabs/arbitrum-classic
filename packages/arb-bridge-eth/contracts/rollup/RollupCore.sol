--- conflicted
+++ resolved
@@ -218,19 +218,10 @@
         confirmNode(_firstUnresolvedNode);
     }
 
-<<<<<<< HEAD
-    // TODO fix/ change to confirmNode( nodeNum)
-    function confirmLatestNode() internal {
-        destroyNode(_latestConfirmed);
-        // uint256 latestNode = _latestNodeCreated;
-        _latestConfirmed = _latestNodeCreated;
-        _firstUnresolvedNode = _latestNodeCreated + 1;
-=======
     function confirmNode(uint256 nodeNum) internal {
         destroyNode(_latestConfirmed);
         _latestConfirmed = nodeNum;
         _firstUnresolvedNode = nodeNum + 1;
->>>>>>> b6df5f2e
     }
 
     /**
