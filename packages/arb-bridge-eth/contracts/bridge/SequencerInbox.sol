--- conflicted
+++ resolved
@@ -114,11 +114,7 @@
         address sender,
         bytes32 messageDataHash,
         bytes32 delayedAcc
-<<<<<<< HEAD
-    ) external {
-=======
     ) external whenNotShutdownForNitro {
->>>>>>> 6587fc69
         {
             bytes32 messageHash = Messages.messageHash(
                 kind,
@@ -150,14 +146,8 @@
     /// @dev this function is intended to force include the delayed inbox a final time in the nitro migration
     function shutdownForNitro(
         uint256 _totalDelayedMessagesRead,
-<<<<<<< HEAD
-        bytes32 delayedAcc,
-        address[] calldata seqAddresses
-    ) external {
-=======
         bytes32 delayedAcc
     ) external whenNotShutdownForNitro {
->>>>>>> 6587fc69
         // no delay on force inclusion, triggered only by rollup's owner
         require(Rollup(payable(rollup)).owner() == msg.sender, "ONLY_ROLLUP_OWNER");
 
@@ -168,20 +158,6 @@
             forceInclusionImpl(_totalDelayedMessagesRead, delayedAcc);
         }
 
-<<<<<<< HEAD
-        // the delayed inbox has all inboxes disabled, so state won't progress there.
-        // if there are no delayed inboxes and no sequencer addresses, the state can't progress anymore.
-        for (uint64 i = 0; i < seqAddresses.length; ++i) {
-            isSequencer[seqAddresses[i]] = false;
-        }
-        deprecatedSequencer = address(0);
-    }
-
-    /// @dev allows anyone to disable sequencer addresses from the inbox in case the addresses provided in `shutdownForNitro` weren't exhaustive
-    function disableSequencer(address seqAddress) external {
-        require(deprecatedSequencer == address(0), "ONLY_AFTER_NITRO_SHUTDOWN");
-        isSequencer[seqAddress] = false;
-=======
         isShutdownForNitro = true;
     }
 
@@ -189,7 +165,6 @@
         require(Rollup(payable(rollup)).owner() == msg.sender, "ONLY_ROLLUP_OWNER");
         require(isShutdownForNitro, "NOT_SHUTDOWN");
         isShutdownForNitro = false;
->>>>>>> 6587fc69
     }
 
     function forceInclusionImpl(uint256 _totalDelayedMessagesRead, bytes32 delayedAcc) internal {
