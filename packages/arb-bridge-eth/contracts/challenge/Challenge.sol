--- conflicted
+++ resolved
@@ -64,12 +64,6 @@
     // Can't timeout before deadline
     string private constant TIMEOUT_DEADLINE = "TIMEOUT_DEADLINE";
 
-<<<<<<< HEAD
-    uint256 private constant INBOX_CONSISTENCY_BISECTION_DEGREE = 400;
-    uint256 private constant INBOX_DELTA_BISECTION_DEGREE = 250;
-    uint256 private constant EXECUTION_BISECTION_DEGREE = 300;
-=======
->>>>>>> 583060aa
     bytes32 private constant UNREACHABLE_ASSERTION = bytes32(uint256(0));
 
     IOneStepProof[] public executors;
@@ -283,22 +277,13 @@
         bytes memory _executionProof,
         bytes memory _bufferProof,
         uint8 prover
-<<<<<<< HEAD
-    ) public onlyOnTurn {
+    ) external onlyOnTurn {
         ReturnContext memory context = ReturnContext(0,0,0,0);
         {
-            (uint64 gasUsed, uint256 totalMessagesRead, bytes32[7] memory proofFields) =
-                executors[prover].executeStep(
-                    bridge,
-=======
-    ) external onlyOnTurn {
-        bytes32 rootHash;
-        {
-            (uint64 gasUsed, uint256 totalMessagesRead, bytes32[4] memory proofFields) = executors[
+            (uint64 gasUsed, uint256 totalMessagesRead, bytes32[7] memory proofFields) = executors[
                 prover
             ].executeStep(
                     bridges,
->>>>>>> 583060aa
                     _initialMessagesRead,
                     _initialAccs,
                     _executionProof,
@@ -349,14 +334,10 @@
 
         }
 
-<<<<<<< HEAD
-        verifySegmentProof(context.rootHash, _merkleNodes, _merkleRoute);
-=======
-        require(
-            ChallengeLib.verifySegmentProof(challengeState, rootHash, _merkleNodes, _merkleRoute),
+        require(
+            ChallengeLib.verifySegmentProof(challengeState, context.rootHash, _merkleNodes, _merkleRoute),
             BIS_PREV
         );
->>>>>>> 583060aa
 
         if (context.endState == 0 && context.startState == 0) {
             emit OneStepProofCompleted();
@@ -400,7 +381,6 @@
         }
     }
 
-<<<<<<< HEAD
     function simpleCutHash(bytes32 machineHash, uint256 consumedGas) private pure returns (bytes32) {
         bytes32 restHash = ChallengeLib.assertionRestHash(0, machineHash, 0, 0, 0, 0);
         return ChallengeLib.assertionHash(consumedGas, restHash);
@@ -442,11 +422,11 @@
             segmentStart = segmentStart.add(chunkSize);
         }
         challengeState = MerkleLib.generateRoot(hashes);
-=======
+    }
+
     function clearChallenge() external override {
         require(msg.sender == address(resultReceiver), "NOT_RES_RECEIVER");
         safeSelfDestruct(msg.sender);
->>>>>>> 583060aa
     }
 
     function _currentWin() private {
