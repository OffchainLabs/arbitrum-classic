--- conflicted
+++ resolved
@@ -177,83 +177,6 @@
         emit BisectedAssertion(hashes, deadlineTicks);
     }
 
-<<<<<<< HEAD
-    // function oneStepProofWithMessage(
-    //     bytes32 _firstInbox,
-    //     bytes32 _firstMessage,
-    //     bytes32 _firstLog,
-    //     bytes memory _proof,
-    //     uint8 _kind,
-    //     uint256 _blockNumber,
-    //     uint256 _timestamp,
-    //     address _sender,
-    //     uint256 _inboxSeqNum,
-    //     bytes memory _msgData
-    // ) public asserterAction {
-    //     (uint64 gas, bytes32[5] memory fields) = executor.executeStepWithMessage(
-    //         [_firstInbox, _firstMessage, _firstLog],
-    //         _proof,
-    //         _kind,
-    //         _blockNumber,
-    //         _timestamp,
-    //         _sender,
-    //         _inboxSeqNum,
-    //         _msgData
-    //     );
-
-    //     checkProof(gas, _firstInbox, _firstMessage, _firstLog, fields);
-    // }
-
-    // function oneStepProof(
-    //     bytes32 _firstInbox,
-    //     bytes32 _firstMessage,
-    //     bytes32 _firstLog,
-    //     bytes memory _proof
-    // ) public asserterAction {
-    //     (uint64 gas, bytes32[5] memory fields) = executor.executeStep(
-    //         [_firstInbox, _firstMessage, _firstLog],
-    //         _proof
-    //     );
-
-    //     checkProof(gas, _firstInbox, _firstMessage, _firstLog, fields);
-    // }
-
-    // function checkProof(
-    //     uint64 gas,
-    //     bytes32 firstInbox,
-    //     bytes32 firstMessage,
-    //     bytes32 firstLog,
-    //     bytes32[5] memory fields
-    // ) private {
-    //     bytes32 startMachineHash = fields[0];
-    //     bytes32 endMachineHash = fields[1];
-    //     bytes32 afterInboxHash = fields[2];
-    //     bytes32 afterMessagesHash = fields[3];
-    //     bytes32 afterLogsHash = fields[4];
-    //     // The one step proof already guarantees us that firstMessage and lastMessage
-    //     // are either one or 0 messages apart and the same is true for logs. Therefore
-    //     // we can infer the message count and log count based on whether the fields
-    //     // are equal or not
-    //     ChallengeUtils.ExecutionAssertion memory assertion = ChallengeUtils.ExecutionAssertion(
-    //         1,
-    //         gas,
-    //         startMachineHash,
-    //         endMachineHash,
-    //         firstInbox,
-    //         afterInboxHash,
-    //         firstMessage,
-    //         afterMessagesHash,
-    //         firstMessage == afterMessagesHash ? 0 : 1,
-    //         firstLog,
-    //         afterLogsHash,
-    //         firstLog == afterLogsHash ? 0 : 1
-    //     );
-    //     requireMatchesPrevState(assertion.hash());
-
-    //     emit OneStepProofCompleted();
-    //     _asserterWin();
-    // }
-=======
     function oneStepProofWithMessage(
         bytes32 _firstInbox,
         bytes32 _firstMessage,
@@ -351,5 +274,4 @@
         emit OneStepProofCompleted();
         _asserterWin();
     }
->>>>>>> 69597166
 }