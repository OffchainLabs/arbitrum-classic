import { ContractTransaction, ethers } from 'ethers'
import { L2ERC20Gateway__factory } from './abi/factories/L2ERC20Gateway__factory'
import { L1ERC20Gateway__factory } from './abi/factories/L1ERC20Gateway__factory'
import { L1GatewayRouter__factory } from './abi/factories/L1GatewayRouter__factory'
import { Outbox__factory } from './abi/factories/Outbox__factory'
import { IOutbox__factory } from './abi/factories/IOutbox__factory'

import { Bridge__factory } from './abi/factories/Bridge__factory'
import { Inbox__factory } from './abi/factories/Inbox__factory'
import { ArbSys__factory } from './abi/factories/ArbSys__factory'
import { Rollup__factory } from './abi/factories/Rollup__factory'
import { L2ArbitrumGateway__factory } from './abi/factories/L2ArbitrumGateway__factory'

import { providers, utils, constants } from 'ethers'
import { BigNumber, Contract, Signer } from 'ethers'

import { NODE_INTERFACE_ADDRESS, ARB_SYS_ADDRESS } from './precompile_addresses'

import { Whitelist__factory } from './abi/factories/Whitelist__factory'
import { networks } from './networks'

export const addressToSymbol = (erc20L1Address: string) => {
  return erc20L1Address.substr(erc20L1Address.length - 3).toUpperCase() + '?'
}

// TODO: can we import these interfaces directly from typechain?
export interface L2ToL1EventResult {
  caller: string
  destination: string
  uniqueId: BigNumber
  batchNumber: BigNumber
  indexInBatch: BigNumber
  arbBlockNum: BigNumber
  ethBlockNum: BigNumber
  timestamp: string
  callvalue: BigNumber
  data: string
}

export interface WithdrawalInitiated {
  l1Token: string
  _from: string
  _to: string
  _l2ToL1Id: BigNumber
  _exitNum: BigNumber
  _amount: BigNumber
  txHash: string
}

export interface DepositInitiated {
  l1Token: string
  _from: string
  _to: string
  _sequenceNumber: BigNumber
  amount: BigNumber
}
export interface BuddyDeployEventResult {
  _sender: string
  _contract: string
  withdrawalId: BigNumber
  success: boolean
}

export interface OutboxProofData {
  batchNumber: BigNumber
  proof: string[]
  path: BigNumber
  l2Sender: string
  l1Dest: string
  l2Block: BigNumber
  l1Block: BigNumber
  timestamp: BigNumber
  amount: BigNumber
  calldataForL1: string
}

export interface ActivateCustomTokenResult {
  seqNum: BigNumber
  l1Addresss: string
  l2Address: string
}

export interface OutBoxTransactionExecuted {
  destAddr: string
  l2Sender: string
  outboxIndex: BigNumber
  transactionIndex: BigNumber
}

export interface GatewaySet {
  l1Token: string
  gateway: string
}

export interface MessageDelivered {
  messageIndex: BigNumber
  beforeInboxAcc: string
  inbox: string
  kind: number
  sender: string
  messageDataHash: string
  txHash: string
}

export enum OutgoingMessageState {
  /**
   * No corresponding {@link L2ToL1EventResult} emitted
   */
  NOT_FOUND,
  /**
   * ArbSys.sendTxToL1 called, but assertion not yet confirmed
   */
  UNCONFIRMED,
  /**
   * Assertion for outgoing message confirmed, but message not yet executed
   */
  CONFIRMED,
  /**
   * Outgoing message executed (terminal state)
   */
  EXECUTED,
}

export type ChainIdOrProvider = BigNumber | providers.Provider

/**
 * Stateless helper methods; most wrapped / accessible (and documented) via {@link Bridge}
 */
export class BridgeHelper {
<<<<<<< HEAD
  static getOutBoundTransferInitiatedLogs = async (
    provider: providers.Provider,
    gatewayAddress: string,
    tokenAddress?: string,
    destinationAddress?: string,
    toBlock?: number
  ) => {
    const gatewayContract = TokenGateway__factory.connect(
      gatewayAddress,
      provider
    )
    const topics = [
      tokenAddress ? utils.hexZeroPad(tokenAddress, 32) : null,
      destinationAddress ? utils.hexZeroPad(destinationAddress, 32) : null,
    ]
    const logs = await BridgeHelper.getEventLogs(
      'OutboundTransferInitiated',
      gatewayContract,
      // @ts-ignore
      topics,
      { toBlock: toBlock || 'latest' }
    )

    return logs.map(log => {
      const data = {
        ...gatewayContract.interface.parseLog(log).args,
        txHash: log.transactionHash,
      }
      return data as unknown as OutboundTransferInitiatedResult
    })
  }

=======
>>>>>>> ee03aeeb
  static calculateL2TransactionHash = async (
    inboxSequenceNumber: BigNumber,
    chainIdOrL2Provider: ChainIdOrProvider
  ) => {
    const l2ChainId = BigNumber.isBigNumber(chainIdOrL2Provider)
      ? chainIdOrL2Provider
      : BigNumber.from((await chainIdOrL2Provider.getNetwork()).chainId)

    return utils.keccak256(
      utils.concat([
        utils.zeroPad(l2ChainId.toHexString(), 32),
        utils.zeroPad(
          BridgeHelper.bitFlipSeqNum(inboxSequenceNumber).toHexString(),
          32
        ),
      ])
    )
  }

  static bitFlipSeqNum = (seqNum: BigNumber) => {
    return seqNum.or(BigNumber.from(1).shl(255))
  }

  private static _calculateRetryableHashInternal = async (
    inboxSequenceNumber: BigNumber,
    chainIdOrL2Provider: ChainIdOrProvider,
    txnType: 0 | 1
  ): Promise<string> => {
    const requestID = await BridgeHelper.calculateL2TransactionHash(
      inboxSequenceNumber,
      chainIdOrL2Provider
    )
    return utils.keccak256(
      utils.concat([
        utils.zeroPad(requestID, 32),
        utils.zeroPad(BigNumber.from(txnType).toHexString(), 32),
      ])
    )
  }

  static calculateL2RetryableTransactionHash = async (
    inboxSequenceNumber: BigNumber,
    chainIdOrL2Provider: ChainIdOrProvider
  ): Promise<string> => {
    return BridgeHelper._calculateRetryableHashInternal(
      inboxSequenceNumber,
      chainIdOrL2Provider,
      0
    )
  }

  static calculateRetryableAutoRedeemTxnHash = async (
    inboxSequenceNumber: BigNumber,
    chainIdOrL2Provider: ChainIdOrProvider
  ): Promise<string> => {
    return BridgeHelper._calculateRetryableHashInternal(
      inboxSequenceNumber,
      chainIdOrL2Provider,
      1
    )
  }

  static waitForRetryableReceipt = async (
    seqNum: BigNumber,
    l2Provider: providers.Provider
  ) => {
    const l2RetryableHash =
      await BridgeHelper.calculateL2RetryableTransactionHash(seqNum, l2Provider)
    return l2Provider.waitForTransaction(l2RetryableHash)
  }

  static getL2Transaction = async (
    l2TransactionHash: string,
    l2Provider: providers.Provider
  ) => {
    const txReceipt = await l2Provider.getTransactionReceipt(l2TransactionHash)
    if (!txReceipt) throw new Error("Can't find L2 transaction receipt?")
    return txReceipt
  }

  static getL1Transaction = async (
    l1TransactionHash: string,
    l1Provider: providers.Provider
  ) => {
    const txReceipt = await l1Provider.getTransactionReceipt(l1TransactionHash)
    if (!txReceipt) throw new Error("Can't find L1 transaction receipt?")
    return txReceipt
  }

  static getBuddyDeployInL2Transaction = async (
    l2Transaction: providers.TransactionReceipt
  ) => {
    const iface = new utils.Interface([
      `event Deployed(address indexed _sender, address indexed _contract, uint256 indexed withdrawalId, bool _success)`,
    ])
    const DeployedEvent = iface.getEvent('Deployed')
    const eventTopic = iface.getEventTopic(DeployedEvent)
    const logs = l2Transaction.logs.filter(log => log.topics[0] === eventTopic)
    return logs.map(
      log => iface.parseLog(log).args as unknown as BuddyDeployEventResult
    )
  }

  static getDepositTokenEventData = async (
    l1Transaction: providers.TransactionReceipt,
    l1GatewayAddress: string
  ): Promise<Array<DepositInitiated>> => {
    const factory = new L1ERC20Gateway__factory()
    const contract = factory.attach(l1GatewayAddress)
    const iface = contract.interface
    const event = iface.getEvent('DepositInitiated')
    const eventTopic = iface.getEventTopic(event)
    const logs = l1Transaction.logs.filter(log => log.topics[0] === eventTopic)
    return logs.map(
<<<<<<< HEAD
      log =>
        iface.parseLog(log).args as unknown as OutboundTransferInitiatedResult
=======
      log => iface.parseLog(log).args as unknown as DepositInitiated
>>>>>>> ee03aeeb
    )
  }

  /**
   * All withdrawals from given token
   */
  static async getTokenWithdrawEventData(
    l2Provider: ethers.providers.Provider,
    gatewayAddress: string,
    l1TokenAddress: string,
    fromAddress?: string,
    filter?: providers.Filter
  ) {
    const gatewayContract = L2ArbitrumGateway__factory.connect(
      gatewayAddress,
      l2Provider
    )
    const topics = [
      null,
      fromAddress ? utils.hexZeroPad(fromAddress, 32) : null,
    ]
    const logs = await BridgeHelper.getEventLogs(
      'WithdrawalInitiated',
      gatewayContract,
      // @ts-ignore
      topics,
      filter
    )

    return logs
      .map(log => {
        const data = {
          ...gatewayContract.interface.parseLog(log).args,
          txHash: log.transactionHash,
        }
        return data as unknown as WithdrawalInitiated
      })
      .filter(
        (log: WithdrawalInitiated) =>
          log.l1Token.toLocaleLowerCase() === l1TokenAddress.toLocaleLowerCase()
      )
  }

  static async getGatewayWithdrawEventData(
    l2Provider: ethers.providers.Provider,
    gatewayAddress: string,
    fromAddress?: string,
    filter?: providers.Filter
  ) {
    const gatewayContract = L2ArbitrumGateway__factory.connect(
      gatewayAddress,
      l2Provider
    )
    const topics = [
      null,
      fromAddress ? utils.hexZeroPad(fromAddress, 32) : null,
    ]
    const logs = await BridgeHelper.getEventLogs(
      'WithdrawalInitiated',
      gatewayContract,
      // @ts-ignore
      topics,
      filter
    )

    return logs.map(log => {
      const data = {
        ...gatewayContract.interface.parseLog(log).args,
        txHash: log.transactionHash,
      }
      return data as unknown as WithdrawalInitiated
    })
  }

  public static getEventLogs = (
    eventName: string,
    connectedContract: Contract,
    topics: string | string[] = [],
    filter: ethers.providers.Filter = {}
  ) => {
    const iface = connectedContract.interface
    const event = iface.getEvent(eventName)
    const eventTopic = iface.getEventTopic(event)

    return connectedContract.provider.getLogs({
      address: connectedContract.address,
      topics: [eventTopic, ...topics],
      fromBlock: filter.fromBlock || 0,
      toBlock: filter.toBlock || 'latest',
    })
  }

  static getGatewaySetEventData = async (
    gatewayRouterAddress: string,
    provider: providers.Provider
  ) => {
    const contract = L1GatewayRouter__factory.connect(
      gatewayRouterAddress,
      provider
    )
    const logs = await BridgeHelper.getEventLogs('GatewaySet', contract)
    return logs.map(
      log => contract.interface.parseLog(log).args as unknown as GatewaySet
    )
  }

  static getWithdrawalsInL2Transaction = (
    l2Transaction: providers.TransactionReceipt,
    l2Provider: providers.Provider
  ): Array<L2ToL1EventResult> => {
    const contract = ArbSys__factory.connect(ARB_SYS_ADDRESS, l2Provider)
    const iface = contract.interface
    const l2ToL1Event = iface.getEvent('L2ToL1Transaction')
    const eventTopic = iface.getEventTopic(l2ToL1Event)

    const logs = l2Transaction.logs.filter(log => log.topics[0] === eventTopic)

    return logs.map(
      log => iface.parseLog(log).args as unknown as L2ToL1EventResult
    )
  }

  static getCoreBridgeFromInbox = (
    inboxAddress: string,
    l1Provider: providers.Provider
  ) => {
    const contract = Inbox__factory.connect(inboxAddress, l1Provider)
    return contract.functions.bridge().then(([res]) => res)
  }

  static getInboxSeqNumFromContractTransaction = async (
    l1Transaction: providers.TransactionReceipt,
    inboxAddress: string
  ) => {
    const factory = new Inbox__factory()
    const contract = factory.attach(inboxAddress)
    const iface = contract.interface
    const messageDelivered = iface.getEvent('InboxMessageDelivered')
    const messageDeliveredFromOrigin = iface.getEvent(
      'InboxMessageDeliveredFromOrigin'
    )

    const eventTopics = {
      InboxMessageDelivered: iface.getEventTopic(messageDelivered),
      InboxMessageDeliveredFromOrigin: iface.getEventTopic(
        messageDeliveredFromOrigin
      ),
    }

    const logs = l1Transaction.logs.filter(
      log =>
        log.topics[0] === eventTopics.InboxMessageDelivered ||
        log.topics[0] === eventTopics.InboxMessageDeliveredFromOrigin
    )

    if (logs.length === 0) return undefined
    return logs.map(log => BigNumber.from(log.topics[1]))
  }

  /**
   * Attempt to retrieve data necessary to execute outbox message; available before outbox entry is created /confirmed
   */
  static tryGetProof = async (
    batchNumber: BigNumber,
    indexInBatch: BigNumber,
    l2Provider: providers.Provider,
    retryDelay = 500
  ): Promise<{
    proof: Array<string>
    path: BigNumber
    l2Sender: string
    l1Dest: string
    l2Block: BigNumber
    l1Block: BigNumber
    timestamp: BigNumber
    amount: BigNumber
    calldataForL1: string
  }> => {
    const contractInterface = new utils.Interface([
      `function lookupMessageBatchProof(uint256 batchNum, uint64 index)
          external
          view
          returns (
              bytes32[] memory proof,
              uint256 path,
              address l2Sender,
              address l1Dest,
              uint256 l2Block,
              uint256 l1Block,
              uint256 timestamp,
              uint256 amount,
              bytes memory calldataForL1
          )`,
    ])
    const nodeInterface = new Contract(
      NODE_INTERFACE_ADDRESS,
      contractInterface
    ).connect(l2Provider)

    try {
      const res = await nodeInterface.callStatic.lookupMessageBatchProof(
        batchNumber,
        indexInBatch
      )
      return res
    } catch (e) {
      const expectedError = "batch doesn't exist"
      const actualError = e && (e.message || (e.error && e.error.message))
      if (actualError.includes(expectedError)) {
        console.log(
          'Withdrawal detected, but batch not created yet. Going to wait a bit.'
        )
      } else {
        console.log("Withdrawal proof didn't work. Not sure why")
        console.log(e)
        console.log('Going to try again after waiting')
      }
      await BridgeHelper.wait(retryDelay)
      console.log('New attempt starting')
      // TODO: should exponential backoff?
      return BridgeHelper.tryGetProof(
        batchNumber,
        indexInBatch,
        l2Provider,
        retryDelay
      )
    }
  }

  static wait = (ms: number) => new Promise(res => setTimeout(res, ms))

  static tryGetProofOnce = async (
    batchNumber: BigNumber,
    indexInBatch: BigNumber,
    l2Provider: providers.Provider
  ): Promise<{
    proof: Array<string>
    path: BigNumber
    l2Sender: string
    l1Dest: string
    l2Block: BigNumber
    l1Block: BigNumber
    timestamp: BigNumber
    amount: BigNumber
    calldataForL1: string
  } | null> => {
    const contractInterface = new utils.Interface([
      `function lookupMessageBatchProof(uint256 batchNum, uint64 index)
          external
          view
          returns (
              bytes32[] memory proof,
              uint256 path,
              address l2Sender,
              address l1Dest,
              uint256 l2Block,
              uint256 l1Block,
              uint256 timestamp,
              uint256 amount,
              bytes memory calldataForL1
          )`,
    ])
    const nodeInterface = new Contract(
      NODE_INTERFACE_ADDRESS,
      contractInterface
    ).connect(l2Provider)

    try {
      const res = await nodeInterface.callStatic.lookupMessageBatchProof(
        batchNumber,
        indexInBatch
      )
      return res
    } catch (e) {
      const expectedError = "batch doesn't exist"
      const actualError = e && (e.message || (e.error && e.error.message))
      if (actualError.includes(expectedError)) {
        console.log('Withdrawal detected, but batch not created yet.')
      } else {
        console.log("Withdrawal proof didn't work. Not sure why")
        console.log(e)
      }
    }
    return null
  }

  static outboxEntryExists = (
    batchNumber: BigNumber,
    outboxAddress: string,
<<<<<<< HEAD
    l1Provider: providers.Provider,
    l1BlockNumber?: number
  ): Promise<string> => {
    const iface = new ethers.utils.Interface([
      'function outboxes(uint256) public view returns (address)',
      'function outboxesLength() public view returns (uint256)',
    ])
    const outbox = new ethers.Contract(outboxAddress, iface).connect(l1Provider)
    const len: BigNumber = await outbox.outboxesLength({
      blockTag: l1BlockNumber,
    })
    if (batchNumber.gte(len)) {
      return constants.AddressZero
    }
    return outbox.outboxes(batchNumber)
=======
    l1Provider: providers.Provider
  ): Promise<boolean> => {
    const outbox = IOutbox__factory.connect(outboxAddress, l1Provider)
    return outbox.outboxEntryExists(batchNumber)
>>>>>>> ee03aeeb
  }

  static waitUntilOutboxEntryCreated = async (
    batchNumber: BigNumber,
    outboxAddress: string,
    l1Provider: providers.Provider,
    retryDelay = 500
  ) => {
    const exists = await BridgeHelper.outboxEntryExists(
      batchNumber,
      outboxAddress,
      l1Provider
    )
    if (exists) {
      console.log('Found outbox entry!')
      return
    } else {
      console.log("can't find entry, lets wait a bit?")

      await BridgeHelper.wait(retryDelay)
      console.log('Starting new attempt')
      await BridgeHelper.waitUntilOutboxEntryCreated(
        batchNumber,
        outboxAddress,
        l1Provider,
        retryDelay
      )
    }
  }

  static getActiveOutbox = async (
    rollupAddress: string,
    l1Provider: providers.Provider
  ) => {
    return Rollup__factory.connect(rollupAddress, l1Provider).outbox()
  }

  static tryOutboxExecute = async (
    outboxProofData: OutboxProofData,
    outboxAddress: string,
    l1Signer: Signer
  ): Promise<ContractTransaction> => {
    if (!l1Signer.provider) throw new Error('No L1 provider in L1 signer')
    await BridgeHelper.waitUntilOutboxEntryCreated(
      outboxProofData.batchNumber,
      outboxAddress,
      l1Signer.provider
    )

    const outbox = Outbox__factory.connect(outboxAddress, l1Signer)
    try {
      // TODO: wait until assertion is confirmed before execute
      // We can predict and print number of missing blocks
      // if not challenged
      const outboxExecute = await outbox.functions.executeTransaction(
        outboxProofData.batchNumber,
        outboxProofData.proof,
        outboxProofData.path,
        outboxProofData.l2Sender,
        outboxProofData.l1Dest,
        outboxProofData.l2Block,
        outboxProofData.l1Block,
        outboxProofData.timestamp,
        outboxProofData.amount,
        outboxProofData.calldataForL1
      )
      console.log(`Transaction hash: ${outboxExecute.hash}`)
      return outboxExecute
    } catch (e) {
      console.log('failed to execute tx in layer 1')
      console.log(e)
      // TODO: should we just try again after delay instead of throwing?
      throw e
    }
  }

  static triggerL2ToL1Transaction = async (
    batchNumber: BigNumber,
    indexInBatch: BigNumber,
    outboxAddress: string,
    l2Provider: providers.Provider,
    l1Signer: Signer,
    singleAttempt = false
  ) => {
    const l1Provider = l1Signer.provider
    if (!l1Provider) throw new Error('Signer must be connected to L2 provider')

    console.log('going to get proof')
    let res: {
      proof: Array<string>
      path: BigNumber
      l2Sender: string
      l1Dest: string
      l2Block: BigNumber
      l1Block: BigNumber
      timestamp: BigNumber
      amount: BigNumber
      calldataForL1: string
    }

    if (singleAttempt) {
      const outGoingMessageState = await BridgeHelper.getOutGoingMessageState(
        batchNumber,
        indexInBatch,
        outboxAddress,
        l1Provider,
        l2Provider
      )

      const infoString = `batchNumber: ${batchNumber.toNumber()} indexInBatch: ${indexInBatch.toNumber()}`

      switch (outGoingMessageState) {
        case OutgoingMessageState.NOT_FOUND:
          throw new Error(`Outgoing message not found. ${infoString}`)
        case OutgoingMessageState.UNCONFIRMED:
          throw new Error(
            `Attempting to execute message that isn't yet confirmed. ${infoString}`
          )
        case OutgoingMessageState.EXECUTED:
          throw new Error(`Message already executed ${infoString}`)
        case OutgoingMessageState.CONFIRMED: {
          const _res = await BridgeHelper.tryGetProofOnce(
            batchNumber,
            indexInBatch,
            l2Provider
          )
          if (_res === null)
            throw new Error(
              `666: message is in a confirmed node but lookupMessageBatchProof returned null (!) ${infoString}`
            )
          res = _res
          break
        }
      }
    } else {
      res = await BridgeHelper.tryGetProof(
        batchNumber,
        indexInBatch,
        l2Provider
      )
    }

    const proofData: OutboxProofData = {
      ...res,
      batchNumber,
    }

    console.log('got proof')

    return BridgeHelper.tryOutboxExecute(proofData, outboxAddress, l1Signer)
  }

  static getEthWithdrawals = async (
    l2Provider: providers.Provider,
    destinationAddress?: string,
    l2BlockNumber?: number
  ) => {
    const contract = ArbSys__factory.connect(ARB_SYS_ADDRESS, l2Provider)

    const logs = await BridgeHelper.getEventLogs(
      'L2ToL1Transaction',
      contract,
      destinationAddress
        ? [ethers.utils.hexZeroPad(destinationAddress, 32)]
        : [],
      { toBlock: l2BlockNumber || 'latest' }
    )

    return logs
      .map(
        log =>
          contract.interface.parseLog(log).args as unknown as L2ToL1EventResult
      )
      .filter(res => res.data === '0x')
  }

  static getRetryablesL1 = async (
    l1Provider: providers.Provider,
    l1BlockNumber?: number
  ) => {
    const { chainId } = await l1Provider.getNetwork()
    const bridgeAddress = networks[chainId].tokenBridge.bridge

    const contract = Bridge__factory.connect(bridgeAddress, l1Provider)
    const logs = await BridgeHelper.getEventLogs(
      'MessageDelivered',
      contract,
      undefined,
      { toBlock: l1BlockNumber }
    )

    return logs
      .map(log => {
        const data = {
          ...contract.interface.parseLog(log).args,
          txHash: log.transactionHash,
        }
        return data as unknown as MessageDelivered
      })
      .filter(log => log.kind === 9)
  }

  static getL2ToL1EventData = async (
    fromAddress: string,
    l2Provider: providers.Provider,
    filter?: providers.Filter
  ) => {
    const contract = ArbSys__factory.connect(ARB_SYS_ADDRESS, l2Provider)

    const logs = await BridgeHelper.getEventLogs(
      'L2ToL1Transaction',
      contract,
      [ethers.utils.hexZeroPad(fromAddress, 32)],
      filter
    )

    return logs.map(
      log =>
        contract.interface.parseLog(log).args as unknown as L2ToL1EventResult
    )
  }

  /**
   * Check if given assertion has been confirmed
   */
  static assertionIsConfirmed = async (
    nodeNum: BigNumber,
    rollupAddress: string,
    l1Provider: providers.Provider
  ) => {
    const contract = Rollup__factory.connect(rollupAddress, l1Provider)
    const logs = await BridgeHelper.getEventLogs('NodeConfirmed', contract, [
      ethers.utils.hexZeroPad(nodeNum.toHexString(), 32),
    ])
    return logs.length === 1
  }

  static getNodeCreatedEvents = (
    rollupAddress: string,
    l1Provider: providers.Provider
  ) => {
    const contract = Rollup__factory.connect(rollupAddress, l1Provider)
    return BridgeHelper.getEventLogs('NodeCreated', contract)
  }

  static getOutgoingMessage = async (
    batchNumber: BigNumber,
    indexInBatch: BigNumber,
    l2Provider: providers.Provider
  ) => {
    const contract = ArbSys__factory.connect(ARB_SYS_ADDRESS, l2Provider)

    const topics = [
      null,
      null,
      ethers.utils.hexZeroPad(batchNumber.toHexString(), 32),
    ]

    const logs = await BridgeHelper.getEventLogs(
      'L2ToL1Transaction',
      contract,
      // @ts-ignore
      topics
    )

    const parsedData = logs.map(
      log =>
        contract.interface.parseLog(log).args as unknown as L2ToL1EventResult
    )

    return parsedData.filter(log => log.indexInBatch.eq(indexInBatch))
  }

  /**
   * Get outgoing message Id (key to in OutboxEntry.spentOutput)
   */
  static calculateOutgoingMessageId = (
    path: BigNumber,
    proofLength: BigNumber
  ) => {
    return utils.keccak256(
      utils.defaultAbiCoder.encode(['uint256', 'uint256'], [path, proofLength])
    )
  }
  /**
   * Check if given outbox message has already been executed
   */
  static messageHasExecuted = async (
    batchNumber: BigNumber,
    path: BigNumber,
    outboxAddress: string,
    l1Provider: providers.Provider,
    toBlock?: number
  ): Promise<boolean> => {
    const contract = Outbox__factory.connect(outboxAddress, l1Provider)
    const topics = [
      null,
      null,
      ethers.utils.hexZeroPad(batchNumber.toHexString(), 32),
    ]
    const logs = await BridgeHelper.getEventLogs(
      'OutBoxTransactionExecuted',
      contract,
      // @ts-ignore
      topics,
      { toBlock: toBlock || 'latest' }
    )
    const parsedData = logs.map(
      log =>
        contract.interface.parseLog(log)
          .args as unknown as OutBoxTransactionExecuted
    )
    return (
      parsedData.filter(executedEvent =>
        executedEvent.transactionIndex.eq(path)
      ).length === 1
    )
  }

  static getOutGoingMessageState = async (
    batchNumber: BigNumber,
    indexInBatch: BigNumber,
    outBoxAddress: string,
    l1Provider: providers.Provider,
    l2Provider: providers.Provider,
    l1BlockNumber?: number
  ): Promise<OutgoingMessageState> => {
    try {
      const proofData = await BridgeHelper.tryGetProofOnce(
        batchNumber,
        indexInBatch,
        l2Provider
      )

      if (!proofData) {
        return OutgoingMessageState.UNCONFIRMED
      }

      const messageExecuted = await BridgeHelper.messageHasExecuted(
        batchNumber,
        proofData.path,
        outBoxAddress,
        l1Provider,
        l1BlockNumber
      )
      if (messageExecuted) {
        return OutgoingMessageState.EXECUTED
      }

      const outboxEntryExists = await BridgeHelper.outboxEntryExists(
        batchNumber,
        outBoxAddress,
        l1Provider,
        l1BlockNumber
      )

      return outboxEntryExists
        ? OutgoingMessageState.CONFIRMED
        : OutgoingMessageState.UNCONFIRMED
    } catch (e) {
      console.warn('666: error in getOutGoingMessageState:', e)
      return OutgoingMessageState.NOT_FOUND
    }
  }
  static isWhiteListed(
    address: string,
    whiteListAddress: string,
    l1Provider: providers.Provider
  ) {
    const whiteList = Whitelist__factory.connect(whiteListAddress, l1Provider)
    return whiteList.isAllowed(address)
  }

  static percentIncrease(num: BigNumber, increase: BigNumber) {
    return num.add(num.mul(increase).div(100))
  }
}<|MERGE_RESOLUTION|>--- conflicted
+++ resolved
@@ -127,7 +127,6 @@
  * Stateless helper methods; most wrapped / accessible (and documented) via {@link Bridge}
  */
 export class BridgeHelper {
-<<<<<<< HEAD
   static getOutBoundTransferInitiatedLogs = async (
     provider: providers.Provider,
     gatewayAddress: string,
@@ -160,8 +159,6 @@
     })
   }
 
-=======
->>>>>>> ee03aeeb
   static calculateL2TransactionHash = async (
     inboxSequenceNumber: BigNumber,
     chainIdOrL2Provider: ChainIdOrProvider
@@ -276,12 +273,7 @@
     const eventTopic = iface.getEventTopic(event)
     const logs = l1Transaction.logs.filter(log => log.topics[0] === eventTopic)
     return logs.map(
-<<<<<<< HEAD
-      log =>
-        iface.parseLog(log).args as unknown as OutboundTransferInitiatedResult
-=======
       log => iface.parseLog(log).args as unknown as DepositInitiated
->>>>>>> ee03aeeb
     )
   }
 
@@ -571,28 +563,13 @@
   static outboxEntryExists = (
     batchNumber: BigNumber,
     outboxAddress: string,
-<<<<<<< HEAD
     l1Provider: providers.Provider,
-    l1BlockNumber?: number
-  ): Promise<string> => {
-    const iface = new ethers.utils.Interface([
-      'function outboxes(uint256) public view returns (address)',
-      'function outboxesLength() public view returns (uint256)',
-    ])
-    const outbox = new ethers.Contract(outboxAddress, iface).connect(l1Provider)
-    const len: BigNumber = await outbox.outboxesLength({
-      blockTag: l1BlockNumber,
-    })
-    if (batchNumber.gte(len)) {
-      return constants.AddressZero
-    }
-    return outbox.outboxes(batchNumber)
-=======
-    l1Provider: providers.Provider
+    asOfL1BlockNumber?: number
   ): Promise<boolean> => {
     const outbox = IOutbox__factory.connect(outboxAddress, l1Provider)
-    return outbox.outboxEntryExists(batchNumber)
->>>>>>> ee03aeeb
+    return outbox.outboxEntryExists(batchNumber, {
+      blockTag: asOfL1BlockNumber || 'latest',
+    })
   }
 
   static waitUntilOutboxEntryCreated = async (
@@ -771,7 +748,7 @@
 
   static getRetryablesL1 = async (
     l1Provider: providers.Provider,
-    l1BlockNumber?: number
+    filter?: providers.Filter
   ) => {
     const { chainId } = await l1Provider.getNetwork()
     const bridgeAddress = networks[chainId].tokenBridge.bridge
@@ -781,7 +758,7 @@
       'MessageDelivered',
       contract,
       undefined,
-      { toBlock: l1BlockNumber }
+      filter
     )
 
     return logs
@@ -885,7 +862,7 @@
     path: BigNumber,
     outboxAddress: string,
     l1Provider: providers.Provider,
-    toBlock?: number
+    asOfL1BlockNumber?: number
   ): Promise<boolean> => {
     const contract = Outbox__factory.connect(outboxAddress, l1Provider)
     const topics = [
@@ -898,7 +875,7 @@
       contract,
       // @ts-ignore
       topics,
-      { toBlock: toBlock || 'latest' }
+      { blockTag: asOfL1BlockNumber || 'latest' }
     )
     const parsedData = logs.map(
       log =>
@@ -918,7 +895,7 @@
     outBoxAddress: string,
     l1Provider: providers.Provider,
     l2Provider: providers.Provider,
-    l1BlockNumber?: number
+    asOfL1BlockNumber?: number
   ): Promise<OutgoingMessageState> => {
     try {
       const proofData = await BridgeHelper.tryGetProofOnce(
@@ -936,7 +913,7 @@
         proofData.path,
         outBoxAddress,
         l1Provider,
-        l1BlockNumber
+        asOfL1BlockNumber
       )
       if (messageExecuted) {
         return OutgoingMessageState.EXECUTED
@@ -946,7 +923,7 @@
         batchNumber,
         outBoxAddress,
         l1Provider,
-        l1BlockNumber
+        asOfL1BlockNumber
       )
 
       return outboxEntryExists
