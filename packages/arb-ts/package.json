--- conflicted
+++ resolved
@@ -42,12 +42,7 @@
     "@ethersproject/address": "^5.0.8",
     "@ethersproject/bignumber": "^5.1.1",
     "@ethersproject/bytes": "^5.0.8",
-<<<<<<< HEAD
-    "@typechain/ethers-v5": "^7.2.0",
-=======
-    "@nomiclabs/hardhat-ethers": "^2.0.2",
     "@typechain/ethers-v5": "9.0.0",
->>>>>>> 2b69aee0
     "@types/prompts": "^2.0.14",
     "arb-bridge-eth": "0.7.4",
     "arb-bridge-peripherals": "1.0.5",
