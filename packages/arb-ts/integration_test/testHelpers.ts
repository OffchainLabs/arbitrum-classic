import { Bridge } from '../src/lib/bridge'
import { expect } from 'chai'
import { BigNumber, ContractReceipt, Wallet } from 'ethers'
import chalk from 'chalk'
import { instantiateBridge } from '../scripts/instantiate_bridge'
import { utils } from 'ethers'
import { TestERC20__factory } from '../src/lib/abi/factories/TestERC20__factory'
import yargs from 'yargs/yargs'
import config from './config'

const argv = yargs(process.argv.slice(2)).argv
let networkID = argv.networkID as string

networkID = networkID || '4'
if (!config[networkID]) {
  throw new Error('network not supported')
}

const {
  existentTestERC20: _existentTestERC20,
  existentTestCustomToken: _existentTestCustomToken,
} = config[networkID]

export const existentTestERC20 = _existentTestERC20 as string
export const existentTestCustomToken = _existentTestCustomToken as string

export const preFundAmount = utils.parseEther('0.001')

export const retryableTicketReceipt = async (
<<<<<<< HEAD
  bridge: Bridge,
  retryableTicket: string
) => {
  prettyLog('Waiting for retryable ticket')
  const retryableTicketReceipt = await bridge.l2Bridge.l2Provider.waitForTransaction(
    retryableTicket,
    undefined,
    1000 * 60 * 15
  )

  prettyLog('retryableTicketReceipt found:')
  expect(retryableTicketReceipt.status).to.equal(1)

  return retryableTicketReceipt
}

export const getRetryableTicket = async (bridge: Bridge, seqNum: BigNumber) => {
  prettyLog('Getting the receipt for the retryable ticket')

  const retryableTicket = await bridge.calculateL2TransactionHash(seqNum)

  prettyLog(`retryableTicket: ${retryableTicket}`)

  return retryableTicket
}

export const testRetryableTicketNoAutoRedeem = async (
  bridge: Bridge,
  rec: ContractReceipt
) => {
  prettyLog(`testing retryable for ${rec.transactionHash}`)

  const seqNums = await bridge.getInboxSeqNumFromContractTransaction(rec)
  const seqNum = seqNums && seqNums[0]
  if (!seqNum) {
    throw new Error('Seq num not found')
  }

  const retryableTicket = await getRetryableTicket(bridge, seqNum)
  const _retryableTicketReceipt = await retryableTicketReceipt(
    bridge,
    retryableTicket
  )

  return retryableTicket
}

export const autoRedeemReceipt = async (bridge: Bridge, seqNum: BigNumber) => {
  prettyLog(`Waiting for auto redeem transaction (this shouldn't take long`)
  const autoRedeem = await bridge.calculateRetryableAutoRedeemTxnHash(seqNum)
  const redeemTransaction = await bridge.calculateL2RetryableTransactionHash(
    seqNum
  )
=======
  bridge: Bridge, 
  retryableTicket: string
) => {
  prettyLog('Waiting for retryable ticket')
>>>>>>> 67849332

  prettyLog(`autoredeem: ${autoRedeem}, redeem: ${redeemTransaction}`)

<<<<<<< HEAD
=======
  expect(retryableTicketReceipt.status).to.equal(1) 

  return retryableTicketReceipt
}

export const getRetryableTicket = async( 
  bridge: Bridge, 
  rec: ContractReceipt,
  seqNum: BigNumber
) => {

  prettyLog('Getting the receipt for the retryable ticket')

  const retryableTicket = await bridge.calculateL2TransactionHash(seqNum)
  
  prettyLog(
    `retryableTicket: ${retryableTicket}`
  )
  
  return retryableTicket
}

export const autoRedeemReceipt = async (
  bridge: Bridge, 
  seqNum: BigNumber 
) => {
  
  prettyLog(`Waiting for auto redeem transaction (this shouldn't take long`)
  const autoRedeem = await bridge.calculateRetryableAutoRedeemTxnHash(seqNum) 
  const redeemTransaction = await bridge.calculateL2RetryableTransactionHash(
    seqNum
  ) 

  prettyLog(`autoredeem: ${autoRedeem}, redeem: ${redeemTransaction}`)

>>>>>>> 67849332
  const autoRedeemReceipt = await bridge.l2Bridge.l2Provider.waitForTransaction(
    autoRedeem,
    undefined,
    1000 * 60
  )
  prettyLog('autoRedeem receipt found!')
  expect(autoRedeemReceipt.status).to.equal(1)
  prettyLog('Getting redemption')
  const redemptionReceipt = await bridge.l2Bridge.l2Provider.getTransactionReceipt(
    redeemTransaction
  )

<<<<<<< HEAD
  expect(redemptionReceipt && redemptionReceipt.status).equals(1)

  return redemptionReceipt
}

export const testRetryableTicket = async (
  bridge: Bridge,
  rec: ContractReceipt
) => {
  prettyLog(`testing retryable for ${rec.transactionHash}`)

  const seqNums = await bridge.getInboxSeqNumFromContractTransaction(rec)
  const seqNum = seqNums && seqNums[0]
  if (!seqNum) {
    throw new Error('Seq num not found')
  }
  const retryableTicket = await getRetryableTicket(bridge, seqNum)
  const _retryableTicketReceipt = await retryableTicketReceipt(
    bridge,
    retryableTicket
  )

  const redeemReceipt = await autoRedeemReceipt(bridge, seqNum) //auto redeem

  return retryableTicket
=======
  expect(redemptionReceipt && redemptionReceipt.status).equals(1) 

  return redemptionReceipt
>>>>>>> 67849332
}

export const testRetryableTicketNoAutoRedeem = async (
  bridge: Bridge,
  rec: ContractReceipt
) => {
  prettyLog(`testing retryable for ${rec.transactionHash}`) 

  const seqNums = await bridge.getInboxSeqNumFromContractTransaction(rec)
  const seqNum = seqNums && seqNums[0]  
  if (!seqNum) {
    throw new Error('Seq num not found')
  } 

  const retryableTicket = await getRetryableTicket(bridge, rec, seqNum)  
  const _retryableTicketReceipt = await retryableTicketReceipt(bridge, retryableTicket)

  return retryableTicket
  
} 

export const testRetryableTicket = async (
  bridge: Bridge,
  rec: ContractReceipt
) => {
  prettyLog(`testing retryable for ${rec.transactionHash}`) 

  const seqNums = await bridge.getInboxSeqNumFromContractTransaction(rec)
  const seqNum = seqNums && seqNums[0] 
  if (!seqNum) {
    throw new Error('Seq num not found')
  }
  const retryableTicket = await getRetryableTicket(bridge, rec, seqNum)   
  const _retryableTicketReceipt = await retryableTicketReceipt(bridge, retryableTicket)
  //auto redeem  
  const redeemReceipt = await autoRedeemReceipt(bridge, seqNum)  

  return retryableTicket

}  

export const prettyLog = (text: string) => {
  console.log(chalk.blue(`    *** ${text}`))
  console.log()
}

export const warn = (text: string) => {
  console.log(chalk.red(`WARNING: ${text}`))
  console.log()
} 

export const generateRandomWallet = () => {
  const testPk = utils.formatBytes32String(Math.random().toString())
  prettyLog(
    `Generated wallet, pk: ${testPk} address: ${new Wallet(testPk).address} `
<<<<<<< HEAD
  )
  return testPk
}

export const instantiateBridgeWithRandomWallet = () => {
  const testPk = generateRandomWallet()
=======
  ) 
  return testPk
}

export const instantiateBridgeWithRandomWallet = () => { 
  const testPk = generateRandomWallet()  
>>>>>>> 67849332
  return instantiateBridge(testPk)
}

const _preFundedWallet = new Wallet(process.env.DEVNET_PRIVKEY as string)
const _preFundedL2Wallet = new Wallet(process.env.DEVNET_PRIVKEY as string)

console.warn('using prefunded wallet ', _preFundedWallet.address)

export const fundL1 = async (bridge: Bridge) => {
  const testWalletAddress = await bridge.l1Bridge.getWalletAddress()
  const preFundedWallet = _preFundedWallet.connect(bridge.l1Provider) 
  // const balanceWallet = (await preFundedWallet.getBalance()) 
  // console.log(balanceWallet)
  // if (balanceWallet == BigNumber.from(0)) {  
  //   throw new Error("balance in L1 wallet is insufficient")
  // }
  const res = await preFundedWallet.sendTransaction({
    to: testWalletAddress,
    value: preFundAmount,
  }) 
  const rec = await res.wait()
  prettyLog('Funded L1 account')
}
export const fundL2 = async (bridge: Bridge) => {
  const testWalletAddress = await bridge.l2Bridge.getWalletAddress()
  const preFundedL2Wallet = _preFundedL2Wallet.connect(bridge.l2Provider) 
  console.log("inside fund l2") 
  //const balanceWallet = await preFundedL2Wallet.getBalance()
  // if (balanceWallet < BigNumber.from(.001)) { 
  //   console.log("pre-funded wallet balance " + balanceWallet)  
  //   throw new Error ("insufficient balance on l2 to complete tx")
  // }
   
  const res = await preFundedL2Wallet.sendTransaction({
    to: testWalletAddress,
    value: preFundAmount, 
  })
  const rec = await res.wait()
  prettyLog('Funded L2 account')
}

export const tokenFundAmount = BigNumber.from(2)
export const fundL2Token = async (bridge: Bridge, tokenAddress: string) => {
  try {
    const testWalletAddress = await bridge.l2Bridge.getWalletAddress()
    const preFundedL2Wallet = _preFundedL2Wallet.connect(bridge.l2Provider)
    const l2Address = await bridge.getERC20L2Address(tokenAddress)
    const testToken = TestERC20__factory.connect(l2Address, preFundedL2Wallet)

    const res = await testToken.transfer(testWalletAddress, tokenFundAmount)
    const rec = await res.wait()

    const result = rec.status === 1
    result && prettyLog('Funded L2 account w/ tokens')

    return result
  } catch (err) {
    console.warn('err', err)

    return false
  }
}

export const wait = (ms = 0) => {
  return new Promise(res => setTimeout(res, ms))
} 

export const depositFunc = async (bridge: Bridge, retryableTxParams={}, autoRedeem: Boolean = true) => {
  const tokenDepositAmount = BigNumber.from(1)

  const testToken = TestERC20__factory.connect(
    existentTestERC20,
    bridge.l1Signer
  )
  const mintRes = await testToken.mint()
  const mintRec = await mintRes.wait()

  const approveRes = await bridge.approveToken(existentTestERC20)
  const approveRec = await approveRes.wait()

  const data = await bridge.getAndUpdateL1TokenData(existentTestERC20)
  const allowed = data.ERC20 && data.ERC20.allowed
  expect(allowed).to.be.true

  const expectedL1GatewayAddress = await bridge.l1Bridge.getGatewayAddress(
    testToken.address
  )
  const initialBridgeTokenBalance = await testToken.balanceOf(
    expectedL1GatewayAddress
  )
  console.log("here before deposit Res")
  const depositRes = await bridge.deposit(existentTestERC20, tokenDepositAmount, retryableTxParams)
  
 
  const depositRec = await depositRes.wait()
  console.log("here after deposit Res")

  const finalBridgeTokenBalance = await testToken.balanceOf(
    expectedL1GatewayAddress
  )

  expect(
    initialBridgeTokenBalance
      .add(tokenDepositAmount)
      .eq(finalBridgeTokenBalance)
  ).to.be.true  
  
  var retryableTicket; 
  if (autoRedeem) {
    retryableTicket = await testRetryableTicket(bridge, depositRec)   
  } else {
    retryableTicket = await testRetryableTicketNoAutoRedeem(bridge, depositRec)
  } 
 
  const l2Data = await bridge.getAndUpdateL2TokenData(existentTestERC20)

  const testWalletL2Balance = l2Data && l2Data.ERC20 && l2Data.ERC20.balance

  expect(testWalletL2Balance && testWalletL2Balance.eq(tokenDepositAmount)).to
    .be.true 
  // //error handling retryable
  // if (retryableTicket == null) {
  //   throw new Error("cannot get null retryable ticket receipt")
  // } else if (typeof retryableTicket == 'undefined') {
  //   throw new Error("cannot get undefined retryable ticket receipt")
  // } 

  console.log("was able to deposit")
  return { depositRec, retryableTicket }
}

<<<<<<< HEAD
export const depositFunc = async (
  bridge: Bridge,
  retryableTxParams = {},
  autoRedeem = true
) => {
  const tokenDepositAmount = BigNumber.from(1)

  const testToken = TestERC20__factory.connect(
    existentTestERC20,
    bridge.l1Signer
  )
  const mintRes = await testToken.mint()
  const mintRec = await mintRes.wait()

  const approveRes = await bridge.approveToken(existentTestERC20)
  const approveRec = await approveRes.wait()

  const data = await bridge.getAndUpdateL1TokenData(existentTestERC20)
  const allowed = data.ERC20 && data.ERC20.allowed
  expect(allowed).to.be.true

  const expectedL1GatewayAddress = await bridge.l1Bridge.getGatewayAddress(
    testToken.address
  )
  const initialBridgeTokenBalance = await testToken.balanceOf(
    expectedL1GatewayAddress
  )
  console.log('here before deposit Res')
  const depositRes = await bridge.deposit(
    existentTestERC20,
    tokenDepositAmount,
    retryableTxParams
  )

  const depositRec = await depositRes.wait()
  console.log('here after deposit Res')

  const finalBridgeTokenBalance = await testToken.balanceOf(
    expectedL1GatewayAddress
  )

  expect(
    initialBridgeTokenBalance
      .add(tokenDepositAmount)
      .eq(finalBridgeTokenBalance)
  ).to.be.true

  let retryableTicket
  if (autoRedeem) {
    retryableTicket = await testRetryableTicket(bridge, depositRec)
  } else {
    retryableTicket = await testRetryableTicketNoAutoRedeem(bridge, depositRec)
  }

  const l2Data = await bridge.getAndUpdateL2TokenData(existentTestERC20)

  const testWalletL2Balance = l2Data && l2Data.ERC20 && l2Data.ERC20.balance

  expect(testWalletL2Balance && testWalletL2Balance.eq(tokenDepositAmount)).to
    .be.true
  // //error handling retryable
  // if (retryableTicket == null) {
  //   throw new Error("cannot get null retryable ticket receipt")
  // } else if (typeof retryableTicket == 'undefined') {
  //   throw new Error("cannot get undefined retryable ticket receipt")
  // }

  console.log('was able to deposit')
  return { depositRec, retryableTicket }
}
=======


>>>>>>> 67849332

export const skipIfMainnet = (() => {
  let chainId = ''
  return async (testContext: Mocha.Context) => {
    if (!chainId) {
      const { l1Network } = await instantiateBridgeWithRandomWallet()
      chainId = l1Network.chainID
    }
    if (chainId === '1') {
      console.log("You're writing to the chain on mainnet lol stop")
      testContext.skip()
    }
  }
})()<|MERGE_RESOLUTION|>--- conflicted
+++ resolved
@@ -27,7 +27,6 @@
 export const preFundAmount = utils.parseEther('0.001')
 
 export const retryableTicketReceipt = async (
-<<<<<<< HEAD
   bridge: Bridge,
   retryableTicket: string
 ) => {
@@ -54,80 +53,15 @@
   return retryableTicket
 }
 
-export const testRetryableTicketNoAutoRedeem = async (
-  bridge: Bridge,
-  rec: ContractReceipt
-) => {
-  prettyLog(`testing retryable for ${rec.transactionHash}`)
-
-  const seqNums = await bridge.getInboxSeqNumFromContractTransaction(rec)
-  const seqNum = seqNums && seqNums[0]
-  if (!seqNum) {
-    throw new Error('Seq num not found')
-  }
-
-  const retryableTicket = await getRetryableTicket(bridge, seqNum)
-  const _retryableTicketReceipt = await retryableTicketReceipt(
-    bridge,
-    retryableTicket
-  )
-
-  return retryableTicket
-}
-
 export const autoRedeemReceipt = async (bridge: Bridge, seqNum: BigNumber) => {
   prettyLog(`Waiting for auto redeem transaction (this shouldn't take long`)
   const autoRedeem = await bridge.calculateRetryableAutoRedeemTxnHash(seqNum)
   const redeemTransaction = await bridge.calculateL2RetryableTransactionHash(
     seqNum
   )
-=======
-  bridge: Bridge, 
-  retryableTicket: string
-) => {
-  prettyLog('Waiting for retryable ticket')
->>>>>>> 67849332
 
   prettyLog(`autoredeem: ${autoRedeem}, redeem: ${redeemTransaction}`)
 
-<<<<<<< HEAD
-=======
-  expect(retryableTicketReceipt.status).to.equal(1) 
-
-  return retryableTicketReceipt
-}
-
-export const getRetryableTicket = async( 
-  bridge: Bridge, 
-  rec: ContractReceipt,
-  seqNum: BigNumber
-) => {
-
-  prettyLog('Getting the receipt for the retryable ticket')
-
-  const retryableTicket = await bridge.calculateL2TransactionHash(seqNum)
-  
-  prettyLog(
-    `retryableTicket: ${retryableTicket}`
-  )
-  
-  return retryableTicket
-}
-
-export const autoRedeemReceipt = async (
-  bridge: Bridge, 
-  seqNum: BigNumber 
-) => {
-  
-  prettyLog(`Waiting for auto redeem transaction (this shouldn't take long`)
-  const autoRedeem = await bridge.calculateRetryableAutoRedeemTxnHash(seqNum) 
-  const redeemTransaction = await bridge.calculateL2RetryableTransactionHash(
-    seqNum
-  ) 
-
-  prettyLog(`autoredeem: ${autoRedeem}, redeem: ${redeemTransaction}`)
-
->>>>>>> 67849332
   const autoRedeemReceipt = await bridge.l2Bridge.l2Provider.waitForTransaction(
     autoRedeem,
     undefined,
@@ -140,13 +74,12 @@
     redeemTransaction
   )
 
-<<<<<<< HEAD
   expect(redemptionReceipt && redemptionReceipt.status).equals(1)
 
   return redemptionReceipt
 }
 
-export const testRetryableTicket = async (
+export const testRetryableTicketNoAutoRedeem = async (
   bridge: Bridge,
   rec: ContractReceipt
 ) => {
@@ -157,60 +90,37 @@
   if (!seqNum) {
     throw new Error('Seq num not found')
   }
+
   const retryableTicket = await getRetryableTicket(bridge, seqNum)
   const _retryableTicketReceipt = await retryableTicketReceipt(
     bridge,
     retryableTicket
   )
 
-  const redeemReceipt = await autoRedeemReceipt(bridge, seqNum) //auto redeem
-
   return retryableTicket
-=======
-  expect(redemptionReceipt && redemptionReceipt.status).equals(1) 
-
-  return redemptionReceipt
->>>>>>> 67849332
-}
-
-export const testRetryableTicketNoAutoRedeem = async (
+}
+
+export const testRetryableTicket = async (
   bridge: Bridge,
   rec: ContractReceipt
 ) => {
-  prettyLog(`testing retryable for ${rec.transactionHash}`) 
+  prettyLog(`testing retryable for ${rec.transactionHash}`)
 
   const seqNums = await bridge.getInboxSeqNumFromContractTransaction(rec)
-  const seqNum = seqNums && seqNums[0]  
+  const seqNum = seqNums && seqNums[0]
   if (!seqNum) {
     throw new Error('Seq num not found')
-  } 
-
-  const retryableTicket = await getRetryableTicket(bridge, rec, seqNum)  
-  const _retryableTicketReceipt = await retryableTicketReceipt(bridge, retryableTicket)
+  }
+  const retryableTicket = await getRetryableTicket(bridge, seqNum)
+  const _retryableTicketReceipt = await retryableTicketReceipt(
+    bridge,
+    retryableTicket
+  )
+  //auto redeem
+  const redeemReceipt = await autoRedeemReceipt(bridge, seqNum)
 
   return retryableTicket
-  
-} 
-
-export const testRetryableTicket = async (
-  bridge: Bridge,
-  rec: ContractReceipt
-) => {
-  prettyLog(`testing retryable for ${rec.transactionHash}`) 
-
-  const seqNums = await bridge.getInboxSeqNumFromContractTransaction(rec)
-  const seqNum = seqNums && seqNums[0] 
-  if (!seqNum) {
-    throw new Error('Seq num not found')
-  }
-  const retryableTicket = await getRetryableTicket(bridge, rec, seqNum)   
-  const _retryableTicketReceipt = await retryableTicketReceipt(bridge, retryableTicket)
-  //auto redeem  
-  const redeemReceipt = await autoRedeemReceipt(bridge, seqNum)  
-
-  return retryableTicket
-
-}  
+}
 
 export const prettyLog = (text: string) => {
   console.log(chalk.blue(`    *** ${text}`))
@@ -220,27 +130,18 @@
 export const warn = (text: string) => {
   console.log(chalk.red(`WARNING: ${text}`))
   console.log()
-} 
+}
 
 export const generateRandomWallet = () => {
   const testPk = utils.formatBytes32String(Math.random().toString())
   prettyLog(
     `Generated wallet, pk: ${testPk} address: ${new Wallet(testPk).address} `
-<<<<<<< HEAD
   )
   return testPk
 }
 
 export const instantiateBridgeWithRandomWallet = () => {
   const testPk = generateRandomWallet()
-=======
-  ) 
-  return testPk
-}
-
-export const instantiateBridgeWithRandomWallet = () => { 
-  const testPk = generateRandomWallet()  
->>>>>>> 67849332
   return instantiateBridge(testPk)
 }
 
@@ -251,32 +152,32 @@
 
 export const fundL1 = async (bridge: Bridge) => {
   const testWalletAddress = await bridge.l1Bridge.getWalletAddress()
-  const preFundedWallet = _preFundedWallet.connect(bridge.l1Provider) 
-  // const balanceWallet = (await preFundedWallet.getBalance()) 
+  const preFundedWallet = _preFundedWallet.connect(bridge.l1Provider)
+  // const balanceWallet = (await preFundedWallet.getBalance())
   // console.log(balanceWallet)
-  // if (balanceWallet == BigNumber.from(0)) {  
+  // if (balanceWallet == BigNumber.from(0)) {
   //   throw new Error("balance in L1 wallet is insufficient")
   // }
   const res = await preFundedWallet.sendTransaction({
     to: testWalletAddress,
     value: preFundAmount,
-  }) 
+  })
   const rec = await res.wait()
   prettyLog('Funded L1 account')
 }
 export const fundL2 = async (bridge: Bridge) => {
   const testWalletAddress = await bridge.l2Bridge.getWalletAddress()
-  const preFundedL2Wallet = _preFundedL2Wallet.connect(bridge.l2Provider) 
-  console.log("inside fund l2") 
+  const preFundedL2Wallet = _preFundedL2Wallet.connect(bridge.l2Provider)
+  console.log('inside fund l2')
   //const balanceWallet = await preFundedL2Wallet.getBalance()
-  // if (balanceWallet < BigNumber.from(.001)) { 
-  //   console.log("pre-funded wallet balance " + balanceWallet)  
+  // if (balanceWallet < BigNumber.from(.001)) {
+  //   console.log("pre-funded wallet balance " + balanceWallet)
   //   throw new Error ("insufficient balance on l2 to complete tx")
   // }
-   
+
   const res = await preFundedL2Wallet.sendTransaction({
     to: testWalletAddress,
-    value: preFundAmount, 
+    value: preFundAmount,
   })
   const rec = await res.wait()
   prettyLog('Funded L2 account')
@@ -306,73 +207,8 @@
 
 export const wait = (ms = 0) => {
   return new Promise(res => setTimeout(res, ms))
-} 
-
-export const depositFunc = async (bridge: Bridge, retryableTxParams={}, autoRedeem: Boolean = true) => {
-  const tokenDepositAmount = BigNumber.from(1)
-
-  const testToken = TestERC20__factory.connect(
-    existentTestERC20,
-    bridge.l1Signer
-  )
-  const mintRes = await testToken.mint()
-  const mintRec = await mintRes.wait()
-
-  const approveRes = await bridge.approveToken(existentTestERC20)
-  const approveRec = await approveRes.wait()
-
-  const data = await bridge.getAndUpdateL1TokenData(existentTestERC20)
-  const allowed = data.ERC20 && data.ERC20.allowed
-  expect(allowed).to.be.true
-
-  const expectedL1GatewayAddress = await bridge.l1Bridge.getGatewayAddress(
-    testToken.address
-  )
-  const initialBridgeTokenBalance = await testToken.balanceOf(
-    expectedL1GatewayAddress
-  )
-  console.log("here before deposit Res")
-  const depositRes = await bridge.deposit(existentTestERC20, tokenDepositAmount, retryableTxParams)
-  
- 
-  const depositRec = await depositRes.wait()
-  console.log("here after deposit Res")
-
-  const finalBridgeTokenBalance = await testToken.balanceOf(
-    expectedL1GatewayAddress
-  )
-
-  expect(
-    initialBridgeTokenBalance
-      .add(tokenDepositAmount)
-      .eq(finalBridgeTokenBalance)
-  ).to.be.true  
-  
-  var retryableTicket; 
-  if (autoRedeem) {
-    retryableTicket = await testRetryableTicket(bridge, depositRec)   
-  } else {
-    retryableTicket = await testRetryableTicketNoAutoRedeem(bridge, depositRec)
-  } 
- 
-  const l2Data = await bridge.getAndUpdateL2TokenData(existentTestERC20)
-
-  const testWalletL2Balance = l2Data && l2Data.ERC20 && l2Data.ERC20.balance
-
-  expect(testWalletL2Balance && testWalletL2Balance.eq(tokenDepositAmount)).to
-    .be.true 
-  // //error handling retryable
-  // if (retryableTicket == null) {
-  //   throw new Error("cannot get null retryable ticket receipt")
-  // } else if (typeof retryableTicket == 'undefined') {
-  //   throw new Error("cannot get undefined retryable ticket receipt")
-  // } 
-
-  console.log("was able to deposit")
-  return { depositRec, retryableTicket }
-}
-
-<<<<<<< HEAD
+}
+
 export const depositFunc = async (
   bridge: Bridge,
   retryableTxParams = {},
@@ -443,10 +279,6 @@
   console.log('was able to deposit')
   return { depositRec, retryableTicket }
 }
-=======
-
-
->>>>>>> 67849332
 
 export const skipIfMainnet = (() => {
   let chainId = ''
