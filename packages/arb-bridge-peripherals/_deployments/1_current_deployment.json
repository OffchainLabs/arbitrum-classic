--- conflicted
+++ resolved
@@ -17,15 +17,9 @@
     },
     "L1CustomGateway": {
       "proxyAddress": "0xcEe284F754E854890e311e3280b767F80797180d",
-<<<<<<< HEAD
       "implAddress": "0xe8B0e562269EF963AA7b4c92645ff06E72CA02E6",
       "implDeploymentTxn": "0xed05d3e52cd2bed8787f830f876a0d1a90d6657a6b12b2b9890777a0e8319bbb",
       "implArbitrumCommitHash": "a85414fd515632b750707bd8aa19fb3045d29759",
-=======
-      "implAddress": "0x73bd0a2476b40a6ae04497d36efc85affed3516b",
-      "implDeploymentTxn": "0xcca0dd9a39a58f9cc16c9b0aa616dd44348ea50a4ef89417bf828dccdae9bb04",
-      "implArbitrumCommitHash": "7ac9347a41ece951af883d435cbe7d8e84329e36",
->>>>>>> 9214e383
       "implBuildInfo": ""
     },
     "L1WethGateway": {
