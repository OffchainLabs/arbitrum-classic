### --------------------------------------------------------------------
### Dockerfile
### arb-node
### Note: run depends on mounting `/home/user/contract.ao` as a volume
### --------------------------------------------------------------------

FROM offchainlabs/cpp-base:0.3.6 as arb-avm-cpp

# Copy external dependencies
COPY --chown=user arb-avm-cpp/CMakeLists.txt /home/user/arb-avm-cpp/
COPY --chown=user arb-avm-cpp/external /home/user/arb-avm-cpp/external
COPY --chown=user arb-avm-cpp/cmake /home/user/arb-avm-cpp/cmake
# Build arb-avm-cpp
RUN mkdir -p arb-avm-cpp/build && cd arb-avm-cpp/build && \
    cmake .. -DCMAKE_BUILD_TYPE=RelWithDebInfo -DBUILD_TESTING=0 -DENABLE_JEMALLOC=true && \
    cmake --build . -j $(nproc)

COPY --chown=user arb-avm-cpp/avm_values /home/user/arb-avm-cpp/avm_values
RUN cd arb-avm-cpp/build && \
    cmake .. && \
    cmake --build . -j $(nproc)

COPY --chown=user arb-avm-cpp/avm /home/user/arb-avm-cpp/avm
RUN cd arb-avm-cpp/build && \
    cmake .. && \
    cmake --build . -j $(nproc)

COPY --chown=user arb-avm-cpp/data_storage /home/user/arb-avm-cpp/data_storage
RUN cd arb-avm-cpp/build && \
    cmake .. && \
    cmake --build . -j $(nproc)

COPY --chown=user arb-avm-cpp/cavm /home/user/arb-avm-cpp/cavm
COPY --chown=user arb-avm-cpp/cmachine/flags.go.in /home/user/arb-avm-cpp/cmachine/
RUN cd arb-avm-cpp/build && \
    cmake .. && \
    cmake --build . -j $(nproc)

<<<<<<< HEAD
FROM offchainlabs/backend-base:0.3.6 as arb-validator-builder
=======
FROM offchainlabs/backend-base:0.3.6 as arb-node-builder
>>>>>>> 7897c377

# Build dependencies
COPY --chown=user arb-avm-cpp/go.* /home/user/arb-avm-cpp/
COPY --chown=user arb-util/go.* /home/user/arb-util/
COPY --chown=user arb-node-core/go.* /home/user/arb-node-core/
COPY --chown=user arb-rpc-node/go.* /home/user/arb-rpc-node/
COPY --chown=user arb-evm/go.* /home/user/arb-evm/
RUN cd arb-rpc-node && go mod download

# Copy source code
COPY --chown=user arb-util/ /home/user/arb-util/
RUN cd arb-util && go build -v ./...

COPY --chown=user arb-evm/ /home/user/arb-evm/
RUN cd arb-evm && go build -v ./...

RUN cd arb-node-core && go build -v ./...

COPY --chown=user arb-avm-cpp/ /home/user/arb-avm-cpp/
COPY --chown=user arb-node-core/ /home/user/arb-node-core/
COPY --chown=user arb-rpc-node/ /home/user/arb-rpc-node/

COPY --from=arb-avm-cpp /home/user/arb-avm-cpp/build/lib /home/user/arb-avm-cpp/build/lib
COPY --from=arb-avm-cpp /home/user/arb-avm-cpp/cmachine/flags.go /home/user/arb-avm-cpp/cmachine/
COPY --from=arb-avm-cpp /home/user/.hunter /home/user/.hunter

# Build arb-node
RUN cd arb-node-core && go install -v ./cmd/arb-validator && go install -v ./cmd/arb-relay && \
    cd ../arb-rpc-node && go install -v ./cmd/arb-node && go install -v ./cmd/arb-dev-node

<<<<<<< HEAD
FROM offchainlabs/cpp-base:0.3.6 as arb-validator
=======
FROM offchainlabs/dist-base:0.3.6 as arb-node
>>>>>>> 7897c377
# Export binary

COPY --chown=user --from=arb-node-builder /home/user/go/bin /home/user/go/bin
COPY --chown=user arb-os/arb_os/arbos.mexe /home/user/arb-os/arb_os/
RUN mkdir -p /home/user/.arbitrum && \
    chown 1000:1000 /home/user/.arbitrum && \
    curl https://raw.githubusercontent.com/OffchainLabs/arb-os/48bdb999a703575d26a856499e6eb3e17691e99d/arb_os/arbos.mexe --output /home/user/.arbitrum/mainnet.arb1.mexe && \
    curl https://raw.githubusercontent.com/OffchainLabs/arb-os/26ab8d7c818681c4ee40792aeb12981a8f2c3dfa/arb_os/arbos.mexe --output /home/user/.arbitrum/testnet.rinkeby.mexe

ENTRYPOINT ["/home/user/go/bin/arb-node"]
EXPOSE 8547 8548<|MERGE_RESOLUTION|>--- conflicted
+++ resolved
@@ -36,11 +36,7 @@
     cmake .. && \
     cmake --build . -j $(nproc)
 
-<<<<<<< HEAD
-FROM offchainlabs/backend-base:0.3.6 as arb-validator-builder
-=======
 FROM offchainlabs/backend-base:0.3.6 as arb-node-builder
->>>>>>> 7897c377
 
 # Build dependencies
 COPY --chown=user arb-avm-cpp/go.* /home/user/arb-avm-cpp/
@@ -71,11 +67,7 @@
 RUN cd arb-node-core && go install -v ./cmd/arb-validator && go install -v ./cmd/arb-relay && \
     cd ../arb-rpc-node && go install -v ./cmd/arb-node && go install -v ./cmd/arb-dev-node
 
-<<<<<<< HEAD
-FROM offchainlabs/cpp-base:0.3.6 as arb-validator
-=======
 FROM offchainlabs/dist-base:0.3.6 as arb-node
->>>>>>> 7897c377
 # Export binary
 
 COPY --chown=user --from=arb-node-builder /home/user/go/bin /home/user/go/bin
