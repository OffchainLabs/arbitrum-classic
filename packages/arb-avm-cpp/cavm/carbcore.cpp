/*
 * Copyright 2020, Offchain Labs, Inc.
 *
 * Licensed under the Apache License, Version 2.0 (the "License");
 * you may not use this file except in compliance with the License.
 * You may obtain a copy of the License at
 *
 *    http://www.apache.org/licenses/LICENSE-2.0
 *
 * Unless required by applicable law or agreed to in writing, software
 * distributed under the License is distributed on an "AS IS" BASIS,
 * WITHOUT WARRANTIES OR CONDITIONS OF ANY KIND, either express or implied.
 * See the License for the specific language governing permissions and
 * limitations under the License.
 */

#include "carbcore.h"

#include "utils.hpp"

#include <data_storage/arbcore.hpp>

int arbCoreStartThread(CArbCore* arbcore_ptr) {
    auto arb_core = static_cast<ArbCore*>(arbcore_ptr);
    auto status = arb_core->startThread();
    if (!status) {
        return 0;
    }

    return 1;
}

void arbCoreAbortThread(CArbCore* arbcore_ptr) {
    auto arb_core = static_cast<ArbCore*>(arbcore_ptr);
    arb_core->abortThread();
}

int arbCoreMessagesStatus(CArbCore* arbcore_ptr) {
    auto arb_core = static_cast<ArbCore*>(arbcore_ptr);
    return arb_core->messagesStatus();
}

char* arbCoreMessagesClearError(CArbCore* arbcore_ptr) {
    auto arb_core = static_cast<ArbCore*>(arbcore_ptr);
    auto str = arb_core->messagesClearError();
    return strdup(str.c_str());
}

int arbCoreMachineIdle(CArbCore* arbcore_ptr) {
    auto arb_core = static_cast<ArbCore*>(arbcore_ptr);
    return arb_core->machineIdle();
}

void* arbCoreMachineMessagesRead(CArbCore* arbcore_ptr) {
    auto arb_core = static_cast<ArbCore*>(arbcore_ptr);
    return returnUint256(arb_core->machineMessagesRead());
}

Uint256Result arbCoreGetDelayedMessagesToSequence(
    CArbCore* arbcore_ptr,
    const void* max_block_number) {
    auto arb_core = static_cast<ArbCore*>(arbcore_ptr);
    return returnUint256Result(arb_core->getDelayedMessagesToSequence(
        receiveUint256(max_block_number)));
}

int arbCoreDeliverMessages(CArbCore* arbcore_ptr,
                           void* previous_inbox_acc_ptr,
                           ByteSliceArray sequencer_batch_items_slice,
                           ByteSliceArray delayed_messages_slice,
                           void* reorg_message_count_ptr) {
    auto arb_core = static_cast<ArbCore*>(arbcore_ptr);
    auto previous_inbox_acc = receiveUint256(previous_inbox_acc_ptr);
    auto sequencer_batch_items =
        receiveByteSliceArray(sequencer_batch_items_slice);
    auto delayed_messages = receiveByteSliceArray(delayed_messages_slice);
    std::optional<uint256_t> reorg_message_count;
    if (reorg_message_count_ptr != nullptr) {
        reorg_message_count = receiveUint256(reorg_message_count_ptr);
    }

    try {
        auto status = arb_core->deliverMessages(
            previous_inbox_acc, std::move(sequencer_batch_items),
            std::move(delayed_messages), reorg_message_count);
        return status;
    } catch (const std::exception& e) {
        return false;
    }
}

Uint256Result arbCoreGetLogCount(CArbCore* arbcore_ptr) {
    auto arb_core = static_cast<ArbCore*>(arbcore_ptr);
    try {
        auto count_result = arb_core->logInsertedCount();
        if (!count_result.status.ok()) {
            return {{}, false};
        }
        return {returnUint256(count_result.data), true};
    } catch (const std::exception& e) {
        return {{}, false};
    }
}

ByteSliceArrayResult arbCoreGetLogs(CArbCore* arbcore_ptr,
                                    const void* start_index_ptr,
                                    const void* count_ptr) {
    try {
        ValueCache cache{0, 0};
        auto logs = static_cast<ArbCore*>(arbcore_ptr)
                        ->getLogs(receiveUint256(start_index_ptr),
                                  receiveUint256(count_ptr), cache);
        if (!logs.status.ok()) {
            return {{}, false};
        }

        std::vector<std::vector<unsigned char>> data;
        for (const auto& val : logs.data) {
            std::vector<unsigned char> marshalled_value;
            marshal_value(val, marshalled_value);
            data.push_back(move(marshalled_value));
        }
        return {returnCharVectorVector(data), true};
    } catch (const std::exception& e) {
        return {{}, false};
    }
}

Uint256Result arbCoreGetSendCount(CArbCore* arbcore_ptr) {
    auto arb_core = static_cast<ArbCore*>(arbcore_ptr);
    try {
        auto count_result = arb_core->sendInsertedCount();
        if (!count_result.status.ok()) {
            return {{}, false};
        }
        return {returnUint256(count_result.data), true};
    } catch (const std::exception& e) {
        return {{}, false};
    }
}

ByteSliceArrayResult arbCoreGetSends(CArbCore* arbcore_ptr,
                                     const void* start_index_ptr,
                                     const void* count_ptr) {
    try {
        auto sends = static_cast<const ArbCore*>(arbcore_ptr)
                         ->getSends(receiveUint256(start_index_ptr),
                                    receiveUint256(count_ptr));
        if (!sends.status.ok()) {
            return {{}, false};
        }

        return {returnCharVectorVector(sends.data), true};
    } catch (const std::exception& e) {
        return {{}, false};
    }
}

Uint256Result arbCoreGetMessageCount(CArbCore* arbcore_ptr) {
    auto arb_core = static_cast<ArbCore*>(arbcore_ptr);
    try {
        auto count_result = arb_core->messageEntryInsertedCount();
        if (!count_result.status.ok()) {
            return {{}, false};
        }
        return {returnUint256(count_result.data), true};
    } catch (const std::exception& e) {
        return {{}, false};
    }
}

<<<<<<< HEAD
int arbCoreSetCheckpointMinMessageIndex(CArbCore* arbcore_ptr,
                                        const void* message_index) {
    auto arb_core = static_cast<ArbCore*>(arbcore_ptr);
    try {
        arb_core->checkpointsSetMinMessageIndex(receiveUint256(message_index));

        return true;
    } catch (const std::exception& e) {
        return false;
=======
Uint256Result arbCoreGetTotalDelayedMessagesSequenced(CArbCore* arbcore_ptr) {
    auto arb_core = static_cast<ArbCore*>(arbcore_ptr);
    try {
        auto count_result = arb_core->totalDelayedMessagesSequenced();
        if (!count_result.status.ok()) {
            return {{}, false};
        }
        return {returnUint256(count_result.data), true};
    } catch (const std::exception& e) {
        return {{}, false};
>>>>>>> 85c64e36
    }
}

ByteSliceArrayResult arbCoreGetMessages(CArbCore* arbcore_ptr,
                                        const void* start_index_ptr,
                                        const void* count_ptr) {
    try {
        auto messages = static_cast<const ArbCore*>(arbcore_ptr)
                            ->getMessages(receiveUint256(start_index_ptr),
                                          receiveUint256(count_ptr));
        if (!messages.status.ok()) {
            return {{}, false};
        }

        return {returnCharVectorVector(messages.data), true};
    } catch (const std::exception& e) {
        return {{}, false};
    }
}

ByteSliceArrayResult arbCoreGetSequencerBatchItems(CArbCore* arbcore_ptr,
                                                   const void* start_index_ptr,
                                                   const void* count_ptr) {
    try {
        auto messages =
            static_cast<const ArbCore*>(arbcore_ptr)
                ->getSequencerBatchItems(receiveUint256(start_index_ptr),
                                         receiveUint256(count_ptr));
        if (!messages.status.ok()) {
            return {{}, false};
        }

        return {returnCharVectorVector(messages.data), true};
    } catch (const std::exception& e) {
        return {{}, false};
    }
}

Uint256Result arbCoreGetSequencerBlockNumberAt(CArbCore* arbcore_ptr,
                                               const void* seq_num_ptr) {
    try {
        auto res = static_cast<const ArbCore*>(arbcore_ptr)
                       ->getSequencerBlockNumberAt(receiveUint256(seq_num_ptr));
        return returnUint256Result(res);
    } catch (const std::exception& e) {
        return {nullptr, false};
    }
}

ByteSliceResult arbCoreGenInboxProof(CArbCore* arbcore_ptr,
                                     const void* seq_num_ptr,
                                     const void* batch_index_ptr,
                                     const void* batch_end_count_ptr) {
    auto arbcore = static_cast<const ArbCore*>(arbcore_ptr);
    auto seq_num = receiveUint256(seq_num_ptr);
    auto batch_end_count = receiveUint256(batch_end_count_ptr);
    auto batch_index = receiveUint256(batch_index_ptr);
    try {
        auto res =
            arbcore->genInboxProof(seq_num, batch_index, batch_end_count);
        if (!res.status.ok()) {
            std::cerr << "Failed to generate inbox proof for sequence number "
                      << seq_num << " to " << batch_end_count << ": "
                      << res.status.ToString() << std::endl;
        }
        return returnDataResult(res);
    } catch (const std::exception& e) {
        std::cerr << "Failed to generate inbox proof for sequence number "
                  << seq_num << " to " << batch_end_count << ": " << e.what()
                  << std::endl;
        return {{}, false};
    }
}

int arbCoreGetInboxAcc(CArbCore* arbcore_ptr,
                       const void* index_ptr,
                       void* ret) {
    auto arb_core = static_cast<ArbCore*>(arbcore_ptr);
    try {
        auto result = arb_core->getInboxAcc(receiveUint256(index_ptr));
        if (!result.status.ok()) {
            return false;
        }

        std::array<unsigned char, 32> val{};
        to_big_endian(result.data, val.begin());
        std::copy(val.begin(), val.end(), reinterpret_cast<char*>(ret));
        return true;
    } catch (const std::exception& e) {
        return false;
    }
}

int arbCoreGetDelayedInboxAcc(CArbCore* arbcore_ptr,
                              const void* index_ptr,
                              void* ret) {
    auto arb_core = static_cast<ArbCore*>(arbcore_ptr);
    try {
        auto result = arb_core->getDelayedInboxAcc(receiveUint256(index_ptr));
        if (!result.status.ok()) {
            return false;
        }

        std::array<unsigned char, 32> val{};
        to_big_endian(result.data, val.begin());
        std::copy(val.begin(), val.end(), reinterpret_cast<char*>(ret));
        return true;
    } catch (const std::exception& e) {
        return false;
    }
}

int arbCoreGetInboxAccPair(CArbCore* arbcore_ptr,
                           const void* index1_ptr,
                           const void* index2_ptr,
                           void* ret1,
                           void* ret2) {
    auto arb_core = static_cast<ArbCore*>(arbcore_ptr);
    try {
        auto result = arb_core->getInboxAccPair(receiveUint256(index1_ptr),
                                                receiveUint256(index2_ptr));
        if (!result.status.ok()) {
            return false;
        }

        std::array<unsigned char, 32> val1{};
        to_big_endian(result.data.first, val1.begin());
        std::copy(val1.begin(), val1.end(), reinterpret_cast<char*>(ret1));

        std::array<unsigned char, 32> val2{};
        to_big_endian(result.data.first, val2.begin());
        std::copy(val2.begin(), val2.end(), reinterpret_cast<char*>(ret2));
        return true;
    } catch (const std::exception& e) {
        return false;
    }
}

int arbCoreCountMatchingBatchAccs(CArbCore* arbcore_ptr, ByteSlice data) {
    auto arb_core = static_cast<ArbCore*>(arbcore_ptr);
    try {
        std::vector<std::pair<uint256_t, uint256_t>> input;
        auto bytes = receiveByteSlice(data);
        auto it = bytes.begin();
        for (uint64_t i = 0; i < bytes.size(); i += 64) {
            auto seq_num = extractUint256(it);
            auto acc = extractUint256(it);
            input.emplace_back(seq_num, acc);
        }

        auto result = arb_core->countMatchingBatchAccs(input);
        if (!result.status.ok()) {
            return -1;
        }
        return static_cast<int64_t>(result.data);
    } catch (const std::exception& e) {
        return -1;
    }
}

Uint256Result arbCoreLogsCursorGetPosition(CArbCore* arbcore_ptr,
                                           const void* index_ptr) {
    auto arb_core = static_cast<ArbCore*>(arbcore_ptr);
    auto cursor_index = receiveUint256(index_ptr);
    try {
        auto count_result = arb_core->logsCursorPosition(
            intx::narrow_cast<size_t>(cursor_index));
        if (!count_result.status.ok()) {
            return {{}, false};
        }
        return {returnUint256(count_result.data), true};
    } catch (const std::exception& e) {
        return {{}, false};
    }
}

int arbCoreLogsCursorRequest(CArbCore* arbcore_ptr,
                             const void* index_ptr,
                             const void* count_ptr) {
    auto arbcore = static_cast<ArbCore*>(arbcore_ptr);
    auto cursor_index = receiveUint256(index_ptr);
    auto count = receiveUint256(count_ptr);

    try {
        auto status = arbcore->logsCursorRequest(
            intx::narrow_cast<size_t>(cursor_index), count);

        return status;
    } catch (const std::exception& e) {
        std::cerr << "Exception while requesting logs from logscursor "
                  << e.what() << std::endl;
        return false;
    }
}

IndexedDoubleByteSliceArrayResult arbCoreLogsCursorGetLogs(
    CArbCore* arbcore_ptr,
    const void* index_ptr) {
    auto arbcore = static_cast<ArbCore*>(arbcore_ptr);
    auto cursor_index = receiveUint256(index_ptr);

    try {
        auto result =
            arbcore->logsCursorGetLogs(intx::narrow_cast<size_t>(cursor_index));
        if (!result.status.ok()) {
            if (!result.status.IsTryAgain()) {
                std::cerr << "Error getting logs from logs cursor: "
                          << result.status.ToString() << std::endl;
            }
            return {nullptr, {}, {}, false};
        }

        if (result.data.logs.empty() && result.data.deleted_logs.empty()) {
            std::cerr << "Error: no logs from logsCursor" << std::endl;
            return {nullptr, {}, {}, false};
        }

        std::vector<std::vector<unsigned char>> marshalled_logs;
        marshalled_logs.reserve(result.data.logs.size());
        for (const auto& val : result.data.logs) {
            std::vector<unsigned char> marshalled_value;
            marshal_value(val, marshalled_value);
            marshalled_logs.push_back(move(marshalled_value));
        }

        std::vector<std::vector<unsigned char>> marshalled_deleted_logs;
        marshalled_deleted_logs.reserve(result.data.deleted_logs.size());
        for (const auto& val : result.data.deleted_logs) {
            std::vector<unsigned char> marshalled_value;
            marshal_value(val, marshalled_value);
            marshalled_deleted_logs.push_back(move(marshalled_value));
        }

        return {returnUint256(result.data.first_log_index),
                returnCharVectorVector(marshalled_logs),
                returnCharVectorVector(marshalled_deleted_logs), true};
    } catch (const std::exception& e) {
        std::cerr << "Exception while retrieving new logs from logscursor "
                  << e.what() << std::endl;
        return {nullptr, {}, {}, false};
    }
}

int arbCoreLogsCursorConfirmReceived(CArbCore* arbcore_ptr,
                                     const void* index_ptr) {
    auto arbcore = static_cast<ArbCore*>(arbcore_ptr);
    auto cursor_index = receiveUint256(index_ptr);

    try {
        auto status = arbcore->logsCursorConfirmReceived(
            intx::narrow_cast<size_t>(cursor_index));

        return status;
    } catch (const std::exception& e) {
        std::cerr << "Exception while confirming receipt of logscursor "
                  << e.what() << std::endl;
        return 0;
    }
}

int arbCoreLogsCursorCheckError(CArbCore* arbcore_ptr, const void* index_ptr) {
    auto arbcore = static_cast<ArbCore*>(arbcore_ptr);
    auto cursor_index = receiveUint256(index_ptr);

    try {
        return arbcore->logsCursorCheckError(
            intx::narrow_cast<size_t>(cursor_index));
    } catch (const std::exception& e) {
        std::cerr << "Exception while checking error for logscursor "
                  << e.what() << std::endl;
        return 0;
    }
}

// Returned string must be freed
char* arbCoreLogsCursorClearError(CArbCore* arbcore_ptr,
                                  const void* index_ptr) {
    auto arbcore = static_cast<ArbCore*>(arbcore_ptr);
    auto cursor_index = receiveUint256(index_ptr);

    try {
        auto str = arbcore->logsCursorClearError(
            intx::narrow_cast<size_t>(cursor_index));

        if (str.empty()) {
            return nullptr;
        }

        return strdup(str.c_str());
    } catch (const std::exception& e) {
        std::cerr << "Exception while clearing error for logscursor "
                  << e.what() << std::endl;
        return strdup("exception occurred in logsCursorClearError");
    }
}

CExecutionCursor* arbCoreGetExecutionCursor(CArbCore* arbcore_ptr,
                                            const void* total_gas_used_ptr) {
    auto arbcore = static_cast<ArbCore*>(arbcore_ptr);
    ValueCache cache{1, 0};
    auto total_gas_used = receiveUint256(total_gas_used_ptr);

    try {
        auto executionCursor =
            arbcore->getExecutionCursor(total_gas_used, cache);
        if (!executionCursor.status.ok()) {
            std::cerr << "Failed to load execution cursor "
                      << executionCursor.status.ToString() << std::endl;
            return nullptr;
        }
        return static_cast<void*>(executionCursor.data.release());
    } catch (const std::exception& e) {
        std::cerr << "Exception while loading execution cursor " << e.what()
                  << std::endl;
        return nullptr;
    }
}

int arbCoreAdvanceExecutionCursor(CArbCore* arbcore_ptr,
                                  CExecutionCursor* execution_cursor_ptr,
                                  const void* max_gas_ptr,
                                  int go_over_gas) {
    auto arbCore = static_cast<ArbCore*>(arbcore_ptr);
    auto executionCursor = static_cast<ExecutionCursor*>(execution_cursor_ptr);
    auto max_gas = receiveUint256(max_gas_ptr);
    try {
        ValueCache cache{1, 0};
        auto status = arbCore->advanceExecutionCursor(*executionCursor, max_gas,
                                                      go_over_gas, cache);
        if (!status.ok()) {
            return false;
        }

        return true;
    } catch (const std::exception& e) {
        std::cerr << "Exception while advancing execution cursor " << e.what()
                  << std::endl;
        return false;
    }
}

CMachine* arbCoreGetLastMachine(CArbCore* arbcore_ptr) {
    auto arbCore = static_cast<ArbCore*>(arbcore_ptr);
    return static_cast<void*>(arbCore->getLastMachine().release());
}

CMachine* arbCoreTakeMachine(CArbCore* arbcore_ptr,
                             CExecutionCursor* execution_cursor_ptr) {
    auto arbCore = static_cast<ArbCore*>(arbcore_ptr);
    auto executionCursor = static_cast<ExecutionCursor*>(execution_cursor_ptr);
    ValueCache cache{1, 0};
    return static_cast<void*>(
        arbCore->takeExecutionCursorMachine(*executionCursor, cache).release());
}

CMachine* arbCoreGetMachineForSideload(CArbCore* arbcore_ptr,
                                       uint64_t block_number) {
    auto arbcore = static_cast<ArbCore*>(arbcore_ptr);
    ValueCache cache{1, 0};

    try {
        auto machine = arbcore->getMachineForSideload(block_number, cache);
        if (!machine.status.ok()) {
            std::cerr << "Failed to load machine for sideload "
                      << machine.status.ToString() << std::endl;
            return nullptr;
        }
        return static_cast<void*>(machine.data.release());
    } catch (const std::exception& e) {
        std::cerr << "Exception while loading machine for sideload " << e.what()
                  << std::endl;
        return nullptr;
    }
}<|MERGE_RESOLUTION|>--- conflicted
+++ resolved
@@ -169,7 +169,6 @@
     }
 }
 
-<<<<<<< HEAD
 int arbCoreSetCheckpointMinMessageIndex(CArbCore* arbcore_ptr,
                                         const void* message_index) {
     auto arb_core = static_cast<ArbCore*>(arbcore_ptr);
@@ -179,7 +178,9 @@
         return true;
     } catch (const std::exception& e) {
         return false;
-=======
+    }
+}
+
 Uint256Result arbCoreGetTotalDelayedMessagesSequenced(CArbCore* arbcore_ptr) {
     auto arb_core = static_cast<ArbCore*>(arbcore_ptr);
     try {
@@ -190,7 +191,6 @@
         return {returnUint256(count_result.data), true};
     } catch (const std::exception& e) {
         return {{}, false};
->>>>>>> 85c64e36
     }
 }
 
