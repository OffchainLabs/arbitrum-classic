--- conflicted
+++ resolved
@@ -58,14 +58,11 @@
                                   const rocksdb::Slice& value);
     rocksdb::Status aggregatorDelete(const rocksdb::Slice& key);
     rocksdb::Status refCountedDelete(const rocksdb::Slice& key);
-<<<<<<< HEAD
 
     rocksdb::Status checkpointDeleteRange(const rocksdb::Slice& start,
                                           const rocksdb::Slice& end);
-=======
     rocksdb::Status sequencerBatchItemDelete(const rocksdb::Slice& key);
     rocksdb::Status delayedMessageDelete(const rocksdb::Slice& key);
->>>>>>> 85c64e36
 };
 
 #endif  // data_storage_readwritetransaction_hpp