/*
 * Copyright 2021, Offchain Labs, Inc.
 *
 * Licensed under the Apache License, Version 2.0 (the "License");
 * you may not use this file except in compliance with the License.
 * You may obtain a copy of the License at
 *
 *    http://www.apache.org/licenses/LICENSE-2.0
 *
 * Unless required by applicable law or agreed to in writing, software
 * distributed under the License is distributed on an "AS IS" BASIS,
 * WITHOUT WARRANTIES OR CONDITIONS OF ANY KIND, either express or implied.
 * See the License for the specific language governing permissions and
 * limitations under the License.
 */

#include "data_storage/readwritetransaction.hpp"

#include <utility>

ReadWriteTransaction::ReadWriteTransaction(std::shared_ptr<DataStorage> store)
    : ReadConsistentTransaction(std::move(store)) {}

rocksdb::Status ReadWriteTransaction::defaultPut(const rocksdb::Slice& key,
                                                 const rocksdb::Slice& value) {
    return transaction->transaction->Put(
        transaction->datastorage->column_handles[DataStorage::DEFAULT_COLUMN],
        key, value);
}

rocksdb::Status ReadWriteTransaction::statePut(const rocksdb::Slice& key,
                                               const rocksdb::Slice& value) {
    return transaction->transaction->Put(
        transaction->datastorage->column_handles[DataStorage::STATE_COLUMN],
        key, value);
}

rocksdb::Status ReadWriteTransaction::checkpointPut(
    const rocksdb::Slice& key,
    const rocksdb::Slice& value) {
    return transaction->transaction->Put(
        transaction->datastorage
            ->column_handles[DataStorage::CHECKPOINT_COLUMN],
        key, value);
}

rocksdb::Status ReadWriteTransaction::logPut(const rocksdb::Slice& key,
                                             const rocksdb::Slice& value) {
    return transaction->transaction->Put(
        transaction->datastorage->column_handles[DataStorage::LOG_COLUMN], key,
        value);
}

rocksdb::Status ReadWriteTransaction::sendPut(const rocksdb::Slice& key,
                                              const rocksdb::Slice& value) {
    return transaction->transaction->Put(
        transaction->datastorage->column_handles[DataStorage::SEND_COLUMN], key,
        value);
}

rocksdb::Status ReadWriteTransaction::sideloadPut(const rocksdb::Slice& key,
                                                  const rocksdb::Slice& value) {
    return transaction->transaction->Put(
        transaction->datastorage->column_handles[DataStorage::SIDELOAD_COLUMN],
        key, value);
}

rocksdb::Status ReadWriteTransaction::aggregatorPut(
    const rocksdb::Slice& key,
    const rocksdb::Slice& value) {
    return transaction->transaction->Put(
        transaction->datastorage
            ->column_handles[DataStorage::AGGREGATOR_COLUMN],
        key, value);
}

rocksdb::Status ReadWriteTransaction::refCountedPut(
    const rocksdb::Slice& key,
    const rocksdb::Slice& value) {
    return transaction->transaction->Put(
        transaction->datastorage
            ->column_handles[DataStorage::REFCOUNTED_COLUMN],
        key, value);
}

rocksdb::Status ReadWriteTransaction::sequencerBatchItemPut(
    const rocksdb::Slice& key,
    const rocksdb::Slice& value) {
    return transaction->transaction->Put(
        transaction->datastorage
            ->column_handles[DataStorage::SEQUENCERBATCHITEM_COLUMN],
        key, value);
}

rocksdb::Status ReadWriteTransaction::delayedMessagePut(
    const rocksdb::Slice& key,
    const rocksdb::Slice& value) {
    return transaction->transaction->Put(
        transaction->datastorage
            ->column_handles[DataStorage::DELAYEDMESSAGE_COLUMN],
        key, value);
}

rocksdb::Status ReadWriteTransaction::defaultDelete(const rocksdb::Slice& key) {
    return transaction->transaction->Delete(
        transaction->datastorage->column_handles[DataStorage::DEFAULT_COLUMN],
        key);
}

rocksdb::Status ReadWriteTransaction::stateDelete(const rocksdb::Slice& key) {
    return transaction->transaction->Delete(
        transaction->datastorage->column_handles[DataStorage::STATE_COLUMN],
        key);
}
rocksdb::Status ReadWriteTransaction::checkpointDelete(
    const rocksdb::Slice& key) {
    return transaction->transaction->Delete(
        transaction->datastorage
            ->column_handles[DataStorage::CHECKPOINT_COLUMN],
        key);
}
rocksdb::Status ReadWriteTransaction::logDelete(const rocksdb::Slice& key) {
    return transaction->transaction->Delete(
        transaction->datastorage->column_handles[DataStorage::LOG_COLUMN], key);
}
rocksdb::Status ReadWriteTransaction::sendDelete(const rocksdb::Slice& key) {
    return transaction->transaction->Delete(
        transaction->datastorage->column_handles[DataStorage::SEND_COLUMN],
        key);
}
rocksdb::Status ReadWriteTransaction::sideloadDelete(
    const rocksdb::Slice& key) {
    return transaction->transaction->Delete(
        transaction->datastorage->column_handles[DataStorage::SIDELOAD_COLUMN],
        key);
}
rocksdb::Status ReadWriteTransaction::aggregatorDelete(
    const rocksdb::Slice& key) {
    return transaction->transaction->Delete(
        transaction->datastorage
            ->column_handles[DataStorage::AGGREGATOR_COLUMN],
        key);
}
rocksdb::Status ReadWriteTransaction::refCountedDelete(
    const rocksdb::Slice& key) {
    return transaction->transaction->Delete(
        transaction->datastorage
            ->column_handles[DataStorage::REFCOUNTED_COLUMN],
        key);
}
<<<<<<< HEAD
rocksdb::Status ReadWriteTransaction::checkpointDeleteRange(
    const rocksdb::Slice& start,
    const rocksdb::Slice& end) {
    return transaction->datastorage->txn_db->DeleteRange(
        write_options,
        transaction->datastorage
            ->column_handles[DataStorage::CHECKPOINT_COLUMN],
        start, end);
=======
rocksdb::Status ReadWriteTransaction::sequencerBatchItemDelete(
    const rocksdb::Slice& key) {
    return transaction->transaction->Delete(
        transaction->datastorage
            ->column_handles[DataStorage::SEQUENCERBATCHITEM_COLUMN],
        key);
}
rocksdb::Status ReadWriteTransaction::delayedMessageDelete(
    const rocksdb::Slice& key) {
    return transaction->transaction->Delete(
        transaction->datastorage
            ->column_handles[DataStorage::DELAYEDMESSAGE_COLUMN],
        key);
>>>>>>> 85c64e36
}<|MERGE_RESOLUTION|>--- conflicted
+++ resolved
@@ -148,7 +148,6 @@
             ->column_handles[DataStorage::REFCOUNTED_COLUMN],
         key);
 }
-<<<<<<< HEAD
 rocksdb::Status ReadWriteTransaction::checkpointDeleteRange(
     const rocksdb::Slice& start,
     const rocksdb::Slice& end) {
@@ -157,7 +156,7 @@
         transaction->datastorage
             ->column_handles[DataStorage::CHECKPOINT_COLUMN],
         start, end);
-=======
+}
 rocksdb::Status ReadWriteTransaction::sequencerBatchItemDelete(
     const rocksdb::Slice& key) {
     return transaction->transaction->Delete(
@@ -171,5 +170,4 @@
         transaction->datastorage
             ->column_handles[DataStorage::DELAYEDMESSAGE_COLUMN],
         key);
->>>>>>> 85c64e36
 }