--- conflicted
+++ resolved
@@ -154,11 +154,7 @@
 
 ValueLoader ArbCore::makeValueLoader() const {
     return ValueLoader{std::make_unique<CoreValueLoader>(
-<<<<<<< HEAD
-        CoreValueLoader(data_storage, core_code, ValueCache{1, 0}))};
-=======
         data_storage, core_code, ValueCache{1, 0})};
->>>>>>> 976e24f0
 }
 
 rocksdb::Status ArbCore::initialize(const LoadedExecutable& executable) {
