/*
 * Copyright 2019, Offchain Labs, Inc.
 *
 * Licensed under the Apache License, Version 2.0 (the "License");
 * you may not use this file except in compliance with the License.
 * You may obtain a copy of the License at
 *
 *    http://www.apache.org/licenses/LICENSE-2.0
 *
 * Unless required by applicable law or agreed to in writing, software
 * distributed under the License is distributed on an "AS IS" BASIS,
 * WITHOUT WARRANTIES OR CONDITIONS OF ANY KIND, either express or implied.
 * See the License for the specific language governing permissions and
 * limitations under the License.
 */

#include <avm/machine.hpp>
#include <data_storage/arbstorage.hpp>
#include <data_storage/storageresult.hpp>
#include <data_storage/value/machine.hpp>

#include <boost/filesystem.hpp>

#include <iostream>
#include <string>

constexpr auto temp_db_path = "arb_runner_temp_db";

struct DBDeleter {
    DBDeleter() { boost::filesystem::remove_all(temp_db_path); }
    ~DBDeleter() { boost::filesystem::remove_all(temp_db_path); }
};

int main(int argc, char* argv[]) {
    using namespace std::chrono_literals;
    if (argc < 3 || (std::string(argv[1]) != "--hexops" &&
                     std::string(argv[1]) != "--mexe")) {
        std::cout << "Usage: \n"
                     "avm_runner --hexops filename [--inbox filename]\n"
                     "avm_runner --mexe filename [--inbox filename]\n";
        return 1;
    }
    ArbCoreConfig coreConfig{};
    auto mode = std::string(argv[1]);
    std::string filename = argv[2];

    DBDeleter deleter;
    ArbStorage storage{temp_db_path, coreConfig};

    if (mode == "--hexops") {
        std::ifstream file(filename, std::ios::binary);
        if (!file.is_open()) {
            throw std::runtime_error("Couldn't open file");
        }
        std::vector<unsigned char> raw_ops(
            (std::istreambuf_iterator<char>(file)),
            std::istreambuf_iterator<char>());

        std::vector<Operation> ops;
        ops.reserve(raw_ops.size());
        for (auto op : raw_ops) {
            ops.emplace_back(static_cast<OpCode>(op));
        }

        auto code = std::make_shared<CodeSegment>(0, ops);
        auto status =
            storage.initialize(LoadedExecutable{std::move(code), Tuple()});
        if (!status.ok()) {
            throw std::runtime_error("Error initializing storage");
        }
    } else {
        auto status = storage.initialize(filename);
        if (!status.ok()) {
            throw std::runtime_error("Error initializing storage");
        }
    }

    ValueCache value_cache{1, 0};
    auto mach = storage.getInitialMachine();

    std::vector<MachineMessage> inbox_messages;
    if (argc == 5) {
        if (std::string(argv[3]) == "--inbox") {
            std::ifstream file(argv[4], std::ios::binary);
            if (!file.is_open()) {
                throw std::runtime_error("Couldn't open file");
            }
            std::vector<unsigned char> raw_inbox(
                (std::istreambuf_iterator<char>(file)),
                std::istreambuf_iterator<char>());
            auto data = reinterpret_cast<const char*>(raw_inbox.data());
            auto inbox_val = std::get<Tuple>(deserialize_value(data));
            while (inbox_val != Tuple{}) {
                inbox_messages.emplace_back(
                    InboxMessage::fromTuple(
                        std::get<Tuple>(inbox_val.get_element(1))),
                    0);
                inbox_val =
                    std::get<Tuple>(std::move(inbox_val.get_element(0)));
            }
            std::reverse(inbox_messages.begin(), inbox_messages.end());
        } else if (std::string(argv[3]) == "--json-inbox") {
            std::ifstream file(argv[4], std::ios::binary);
            nlohmann::json j;
            file >> j;

            for (auto& val : j["inbox"]) {
                inbox_messages.emplace_back(
                    InboxMessage::fromTuple(
                        std::get<Tuple>(simple_value_from_json(val))),
                    0);
            }
        }
    }

    MachineExecutionConfig execConfig;
    execConfig.inbox_messages = inbox_messages;
    mach->machine_state.context = AssertionContext{execConfig};
    auto assertion = mach->run();

    std::cout << "Produced " << assertion.logs.size() << " logs\n";

    std::cout << "Ran " << assertion.stepCount << " steps in "
              << assertion.gasCount << " gas ending in state "
              << static_cast<int>(mach->currentStatus()) << "\n";

    auto tx = storage.makeReadWriteTransaction();
    saveMachine(*tx, *mach);
    tx->commit();

<<<<<<< HEAD
    std::cerr << "Saved machine\n";

    auto mach_hash = mach->hash();
    if (!mach_hash.has_value()) {
        throw std::runtime_error("Can't get machine hash");
    }
    auto mach2 = storage.getMachine(*mach->hash(), value_cache);
    execConfig.inbox_messages = std::vector<InboxMessage>();
=======
    auto mach2 = storage.getMachine(mach->hash(), value_cache);
    execConfig.inbox_messages = std::vector<MachineMessage>();
>>>>>>> 583060aa
    mach2->machine_state.context = AssertionContext{execConfig};
    mach2->run();
    return 0;
}<|MERGE_RESOLUTION|>--- conflicted
+++ resolved
@@ -128,19 +128,8 @@
     saveMachine(*tx, *mach);
     tx->commit();
 
-<<<<<<< HEAD
-    std::cerr << "Saved machine\n";
-
-    auto mach_hash = mach->hash();
-    if (!mach_hash.has_value()) {
-        throw std::runtime_error("Can't get machine hash");
-    }
-    auto mach2 = storage.getMachine(*mach->hash(), value_cache);
-    execConfig.inbox_messages = std::vector<InboxMessage>();
-=======
     auto mach2 = storage.getMachine(mach->hash(), value_cache);
     execConfig.inbox_messages = std::vector<MachineMessage>();
->>>>>>> 583060aa
     mach2->machine_state.context = AssertionContext{execConfig};
     mach2->run();
     return 0;
