/*
 * Copyright 2019-2021, Offchain Labs, Inc.
 *
 * Licensed under the Apache License, Version 2.0 (the "License");
 * you may not use this file except in compliance with the License.
 * You may obtain a copy of the License at
 *
 *    http://www.apache.org/licenses/LICENSE-2.0
 *
 * Unless required by applicable law or agreed to in writing, software
 * distributed under the License is distributed on an "AS IS" BASIS,
 * WITHOUT WARRANTIES OR CONDITIONS OF ANY KIND, either express or implied.
 * See the License for the specific language governing permissions and
 * limitations under the License.
 */

#include <avm/machinestate/machinestate.hpp>

#include <avm/machine.hpp>
#include <avm/machinestate/machineoperation.hpp>
#include <avm_values/exceptions.hpp>
#include <avm_values/vmValueParser.hpp>
#include <utility>

#include <ethash/keccak.hpp>

#include <iostream>

namespace {
uint256_t max_arb_gas_remaining = std::numeric_limits<uint256_t>::max();
}  // namespace

AssertionContext::AssertionContext(MachineExecutionConfig config)
    : inbox_messages(std::move(config.inbox_messages)),
      sideloads(std::move(config.sideloads)),
      stop_on_sideload(config.stop_on_sideload),
      max_gas(config.max_gas),
      go_over_gas(config.go_over_gas),
      inbox_messages_consumed(0) {}

MachineStateKeys::MachineStateKeys(const MachineState& machine)
    : output(machine.output),
      pc(machine.pc, machine.loadCurrentInstruction()),
      static_hash(hash_value(machine.static_val)),
      register_hash(hash_value(machine.registerVal)),
      datastack_hash(machine.stack.hash()),
      auxstack_hash(machine.auxstack.hash()),
      arb_gas_remaining(machine.arb_gas_remaining),
      state(machine.state),
      err_pc(machine.errpc) {}

uint256_t MachineStateKeys::machineHash() const {
    if (state == Status::Halted)
        return 0;
    if (state == Status::Error)
        return 1;

    std::array<unsigned char, 32 * 7> data{};
    auto oit = data.begin();
    {
        auto val = ::hash(pc);
        oit = to_big_endian(val, oit);
    }
    { oit = to_big_endian(datastack_hash, oit); }
    { oit = to_big_endian(auxstack_hash, oit); }
    { oit = to_big_endian(register_hash, oit); }
    { oit = to_big_endian(static_hash, oit); }
    { oit = to_big_endian(arb_gas_remaining, oit); }
    {
        auto val = ::hash_value(err_pc);
        oit = to_big_endian(val, oit);
    }
    assert(oit == data.end());

    auto hash_val = ethash::keccak256(data.data(), data.size());
    return intx::be::load<uint256_t>(hash_val);
}

void MachineState::addProcessedMessage(const MachineMessage& message) {
    output.fully_processed_inbox.addMessage(message);
}

void MachineState::addProcessedSend(std::vector<uint8_t> data) {
    output.send_count = output.send_count + 1;
    output.send_acc = ::hash(output.send_acc, ::hash(data));
    context.sends.push_back(MachineEmission<std::vector<uint8_t>>{
        std::move(data), output.fully_processed_inbox, output.log_count});
}

void MachineState::addProcessedLog(Value log_val) {
    output.log_count = output.log_count + 1;
    output.log_acc = ::hash(output.log_acc, hash_value(log_val));
<<<<<<< HEAD
    context.logs.push_back(MachineEmission<value>{
        std::move(log_val), output.fully_processed_inbox, output.log_count});
=======
    context.logs.push_back(MachineEmission<Value>{
        std::move(log_val), output.fully_processed_inbox});
>>>>>>> d713f6ba
}

MachineState::MachineState() : arb_gas_remaining(max_arb_gas_remaining) {}

MachineState::MachineState(std::shared_ptr<CoreCode> code_, Value static_val_)
    : pc(code_->initialCodePointRef()),
      code(std::move(code_)),
      static_val(std::move(static_val_)),
      arb_gas_remaining(max_arb_gas_remaining) {}

MachineState::MachineState(MachineOutput output_,
                           CodePointRef pc_,
                           std::shared_ptr<Code> code_,
                           ValueLoader value_loader_,
                           Value register_val_,
                           Value static_val_,
                           Datastack stack_,
                           Datastack auxstack_,
                           uint256_t arb_gas_remaining_,
                           Status state_,
                           CodePointStub errpc_)
    : output(output_),
      pc(pc_),
      code(std::move(code_)),
      value_loader(std::move(value_loader_)),
      registerVal(std::move(register_val_)),
      static_val(std::move(static_val_)),
      stack(std::move(stack_)),
      auxstack(std::move(auxstack_)),
      arb_gas_remaining(arb_gas_remaining_),
      state(state_),
      errpc(errpc_) {}

MachineState MachineState::loadFromFile(
    const std::string& executable_filename) {
    auto executable = loadExecutable(executable_filename);
    auto code = std::make_shared<CoreCode>(0);
    code->addSegment(std::move(executable.code));
    return MachineState{std::move(code), std::move(executable.static_val)};
}

uint256_t MachineState::getMachineSize() const {
    uint256_t machine_size = 0;

    machine_size += getSize(static_val);
    machine_size += getSize(registerVal);
    machine_size += stack.getTotalValueSize();
    machine_size += auxstack.getTotalValueSize();

    return machine_size;
}

namespace {
void marshalState(std::vector<unsigned char>& buf,
                  const Code& code,
                  uint256_t next_codepoint_hash,
                  HashPreImage stackPreImage,
                  HashPreImage auxStackPreImage,
                  const Value& registerVal,
                  const Value& staticVal,
                  uint256_t arb_gas_remaining,
                  CodePointStub errpc) {
    marshal_uint256_t(next_codepoint_hash, buf);

    stackPreImage.marshal(buf);
    auxStackPreImage.marshal(buf);

    ::marshalForProof(registerVal, 0, buf, code);
    ::marshalForProof(staticVal, 0, buf, code);
    marshal_uint256_t(arb_gas_remaining, buf);
    marshal_uint256_t(::hash(errpc), buf);
}
}  // namespace

std::vector<unsigned char> MachineState::marshalState() const {
    auto stackPreImage = stack.getHashPreImage();
    auto auxStackPreImage = auxstack.getHashPreImage();
    std::vector<unsigned char> buf;

    ::marshalState(buf, *code, ::hash(loadCurrentInstruction()), stackPreImage,
                   auxStackPreImage, registerVal, static_val, arb_gas_remaining,
                   errpc);
    return buf;
}

void insertSizes(std::vector<unsigned char>& buf,
                 uint32_t sz1,
                 uint32_t sz2,
                 uint32_t sz3,
                 uint32_t sz4) {
    uint32_t acc = 1;
    buf.push_back(static_cast<uint8_t>(acc));
    acc += sz1 / 32;
    buf.push_back(static_cast<uint8_t>(acc));
    acc += sz2 / 32;
    buf.push_back(static_cast<uint8_t>(acc));
    acc += sz3 / 32;
    buf.push_back(static_cast<uint8_t>(acc));
    acc += sz4 / 32;
    buf.push_back(static_cast<uint8_t>(acc));
    for (int i = 5; i < 32; i++) {
        buf.push_back(0);
    }
}

void makeSetBufferProof(std::vector<unsigned char>& buf,
                        uint64_t loc,
                        const Buffer& buffer,
                        uint256_t v,
                        int wordSize) {
    Buffer nbuffer = buffer;
    Buffer nbuffer1 = nbuffer;
    bool aligned = true;
    for (int i = 0; i < wordSize; i++) {
        if ((loc + i) % 32 == 0 && i > 0) {
            nbuffer1 = nbuffer;
            aligned = false;
        }
        nbuffer = nbuffer.set(
            loc + i,
            static_cast<uint8_t>((v >> ((wordSize - 1 - i) * 8)) & 0xff));
    }
    auto proof1 = buffer.makeProof(loc);

    if (aligned) {
        auto nproof1 = nbuffer.makeNormalizationProof();
        insertSizes(buf, proof1.size(), nproof1.size(), 0, 0);
        buf.insert(buf.end(), proof1.begin(), proof1.end());
        buf.insert(buf.end(), nproof1.begin(), nproof1.end());
    } else {
        auto nproof1 = nbuffer1.makeNormalizationProof();
        auto proof2 = nbuffer1.makeProof(loc + (wordSize - 1));
        auto nproof2 = nbuffer.makeNormalizationProof();
        insertSizes(buf, proof1.size(), nproof1.size(), proof2.size(),
                    nproof2.size());
        buf.insert(buf.end(), proof1.begin(), proof1.end());
        buf.insert(buf.end(), nproof1.begin(), nproof1.end());
        buf.insert(buf.end(), proof2.begin(), proof2.end());
        buf.insert(buf.end(), nproof2.begin(), nproof2.end());
    }
}

void MachineState::marshalBufferProof(OneStepProof& proof) const {
    auto& op = loadCurrentOperation();
    auto opcode = op.opcode;
    if ((opcode < OpCode::GET_BUFFER8 || opcode > OpCode::SET_BUFFER256) &&
        opcode != OpCode::SEND) {
        return;
    }
    if (opcode == OpCode::SEND) {
        auto buffer = op.immediate ? get_if<Buffer>(&stack[0])
                                   : get_if<Buffer>(&stack[1]);
        if (!buffer) {
            return;
        }
        // Also need the offset
        auto size = op.immediate ? get_if<uint256_t>(&*op.immediate)
                                 : get_if<uint256_t>(&stack[0]);
        if (!size) {
            return;
        }
        auto loc = static_cast<uint64_t>(*size);
        if (loc > send_size_limit) {
            return;
        } else if (loc < buffer->data_length()) {
            // Loc must be at or past the last nonzero index in the buffer
            auto buf_proof = buffer->makeProof(loc);
            insertSizes(proof.buffer_proof, buf_proof.size(), 0, 0, 0);
            proof.buffer_proof.insert(proof.buffer_proof.end(),
                                      buf_proof.begin(), buf_proof.end());
        } else {
            auto data = buffer->toFlatVector();
            proof.standard_proof.insert(proof.standard_proof.end(),
                                        data.begin(), data.end());
            std::fill_n(std::back_inserter(proof.standard_proof),
                        loc - data.size(), 0);
        }
        return;
    }
    if (opcode == OpCode::GET_BUFFER8 || opcode == OpCode::GET_BUFFER64 ||
        opcode == OpCode::GET_BUFFER256) {
        // Find the buffer
        auto buffer = op.immediate ? get_if<Buffer>(&stack[0])
                                   : get_if<Buffer>(&stack[1]);
        if (!buffer) {
            insertSizes(proof.buffer_proof, 0, 0, 0, 0);
            return;
        }
        // Also need the offset
        auto offset = op.immediate ? get_if<uint256_t>(&*op.immediate)
                                   : get_if<uint256_t>(&stack[0]);
        if (!offset) {
            insertSizes(proof.buffer_proof, 0, 0, 0, 0);
            return;
        }
        if (*offset > std::numeric_limits<uint64_t>::max()) {
            insertSizes(proof.buffer_proof, 0, 0, 0, 0);
            return;
        }
        auto loc = static_cast<uint64_t>(*offset);
        if (opcode == OpCode::GET_BUFFER8) {
            auto buf_proof = buffer->makeProof(loc);
            insertSizes(proof.buffer_proof, buf_proof.size(), 0, 0, 0);
            proof.buffer_proof.insert(proof.buffer_proof.end(),
                                      buf_proof.begin(), buf_proof.end());
        } else if (opcode == OpCode::GET_BUFFER64) {
            auto buf_proof1 = buffer->makeProof(loc);
            auto buf_proof2 = buffer->makeProof(loc + 7);
            insertSizes(proof.buffer_proof, buf_proof1.size(), 0,
                        buf_proof2.size(), 0);
            proof.buffer_proof.insert(proof.buffer_proof.end(),
                                      buf_proof1.begin(), buf_proof1.end());
            proof.buffer_proof.insert(proof.buffer_proof.end(),
                                      buf_proof2.begin(), buf_proof2.end());
        } else if (opcode == OpCode::GET_BUFFER256) {
            auto buf_proof1 = buffer->makeProof(loc);
            auto buf_proof2 = buffer->makeProof(loc + 31);
            insertSizes(proof.buffer_proof, buf_proof1.size(), 0,
                        buf_proof2.size(), 0);
            proof.buffer_proof.insert(proof.buffer_proof.end(),
                                      buf_proof1.begin(), buf_proof1.end());
            proof.buffer_proof.insert(proof.buffer_proof.end(),
                                      buf_proof2.begin(), buf_proof2.end());
        }
    } else {
        auto buffer = op.immediate ? get_if<Buffer>(&stack[1])
                                   : get_if<Buffer>(&stack[2]);
        if (!buffer) {
            insertSizes(proof.buffer_proof, 0, 0, 0, 0);
            return;
        }
        // Also need the offset
        auto offset = op.immediate ? get_if<uint256_t>(&*op.immediate)
                                   : get_if<uint256_t>(&stack[0]);
        if (!offset) {
            insertSizes(proof.buffer_proof, 0, 0, 0, 0);
            return;
        }
        if (*offset > std::numeric_limits<uint64_t>::max()) {
            insertSizes(proof.buffer_proof, 0, 0, 0, 0);
            return;
        }
        auto val = op.immediate ? get_if<uint256_t>(&stack[0])
                                : get_if<uint256_t>(&stack[1]);
        if (!val) {
            insertSizes(proof.buffer_proof, 0, 0, 0, 0);
            return;
        }
        auto loc = static_cast<uint64_t>(*offset);
        if (opcode == OpCode::SET_BUFFER8) {
            Buffer nbuffer = buffer->set(loc, static_cast<uint8_t>(*val));
            auto buf_proof1 = buffer->makeProof(loc);
            auto buf_nproof1 = nbuffer.makeNormalizationProof();
            insertSizes(proof.buffer_proof, buf_proof1.size(),
                        buf_nproof1.size(), 0, 0);
            proof.buffer_proof.insert(proof.buffer_proof.end(),
                                      buf_proof1.begin(), buf_proof1.end());
            proof.buffer_proof.insert(proof.buffer_proof.end(),
                                      buf_nproof1.begin(), buf_nproof1.end());
        } else if (opcode == OpCode::SET_BUFFER64) {
            makeSetBufferProof(proof.buffer_proof, loc, *buffer, *val, 8);
        } else if (opcode == OpCode::SET_BUFFER256) {
            makeSetBufferProof(proof.buffer_proof, loc, *buffer, *val, 32);
        }
    }
}

OneStepProof MachineState::marshalForProof() const {
    auto currentInstruction = loadCurrentInstruction();
    auto& current_op = currentInstruction.op;
    auto opcode = current_op.opcode;

    std::vector<size_t> stackPops = [&]() {
        auto it = InstructionStackPops.find(opcode);
        if (it == InstructionStackPops.end()) {
            return InstructionStackPops.at(OpCode::ERROR);
        }
        return it->second;
    }();

    std::vector<size_t> auxStackPops = [&]() {
        auto it = InstructionAuxStackPops.find(opcode);
        if (it == InstructionAuxStackPops.end()) {
            return InstructionAuxStackPops.at(OpCode::ERROR);
        }
        return it->second;
    }();

    size_t immediateMarshalLevel = 0;
    if (current_op.immediate && !stackPops.empty()) {
        immediateMarshalLevel = stackPops[0];
        stackPops.erase(stackPops.cbegin());
    }

    OneStepProof proof;

    auto stackProof = stack.marshalForProof(stackPops, *code);
    auto auxStackProof = auxstack.marshalForProof(auxStackPops, *code);

    bool underflowed = stackProof.count < stackPops.size() ||
                       auxStackProof.count < auxStackPops.size();

    proof.standard_proof.push_back(static_cast<uint8_t>(current_op.opcode));
    proof.standard_proof.push_back(
        stackProof.count +
        static_cast<uint8_t>(static_cast<bool>(current_op.immediate)));
    proof.standard_proof.push_back(auxStackProof.count);

    proof.standard_proof.insert(proof.standard_proof.cend(),
                                stackProof.data.begin(), stackProof.data.end());
    if (current_op.immediate) {
        ::marshalForProof(*current_op.immediate, immediateMarshalLevel,
                          proof.standard_proof, *code);
    }
    proof.standard_proof.insert(proof.standard_proof.cend(),
                                auxStackProof.data.begin(),
                                auxStackProof.data.end());
    ::marshalState(proof.standard_proof, *code, currentInstruction.nextHash,
                   stackProof.bottom, auxStackProof.bottom, registerVal,
                   static_val, arb_gas_remaining, errpc);

    proof.standard_proof.push_back(current_op.immediate ? 1 : 0);

    if (!underflowed) {
        // Don't need a buffer proof if we're underflowing
        marshalBufferProof(proof);
    }
    return proof;
}

BlockReason MachineState::isBlocked(bool newMessages) const {
    if (state == Status::Error) {
        return ErrorBlocked();
    } else if (state == Status::Halted) {
        return HaltBlocked();
    }
    auto& op = loadCurrentOperation();
    if (op.opcode == OpCode::INBOX) {
        if (newMessages) {
            return NotBlocked();
        }
        return InboxBlocked();
    } else {
        return NotBlocked();
    }
}

CodePoint MachineState::loadCurrentInstruction() const {
    if (!loaded_segment || loaded_segment->segmentID() != pc.segment) {
        loaded_segment = std::make_optional(code->loadCodeSegment(pc.segment));
    }
    return loaded_segment->loadCodePoint(pc.pc);
}

const Operation& MachineState::loadCurrentOperation() const {
    if (!loaded_segment || loaded_segment->segmentID() != pc.segment) {
        loaded_segment = std::make_optional(code->loadCodeSegment(pc.segment));
    }
    return loaded_segment->loadOperation(pc.pc);
}

uint256_t MachineState::nextGasCost() {
    auto& op = loadCurrentOperation();
    return gasCost(op);
}

uint256_t MachineState::gasCost(const Operation& op) {
    auto base_gas = instructionGasCosts()[static_cast<size_t>(op.opcode)];
    if (op.opcode == OpCode::ECPAIRING) {
        base_gas += machineoperation::ec_pairing_variable_gas_cost(*this);
    }
    return base_gas;
}

BlockReason MachineState::runOne() {
    if (state == Status::Error) {
        return ErrorBlocked();
    }

    if (state == Status::Halted) {
        return HaltBlocked();
    }

    auto& op = loadCurrentOperation();

    static const auto error_gas_cost =
        instructionGasCosts()[static_cast<size_t>(OpCode::ERROR)];

    // Always push the immediate to the stack if we're not blocked
    if (op.immediate) {
        auto imm = *op.immediate;
        stack.push(std::move(imm));
    }

    // save stack size for stack cleanup in case of error
    uint64_t start_stack_size = stack.stacksize();
    uint64_t start_auxstack_size = auxstack.stacksize();

    bool is_valid_instruction =
        instructionValidity()[static_cast<size_t>(op.opcode)];

    uint64_t stack_arg_count = stackArgCount()[static_cast<size_t>(op.opcode)];
    uint64_t auxstack_arg_count =
        auxstackArgCount()[static_cast<size_t>(op.opcode)];

    // We're only blocked if we can't execute at all
    BlockReason blockReason = [&]() -> BlockReason {
        if (stack_arg_count > stack.stacksize() ||
            auxstack_arg_count > auxstack.stacksize()) {
            state = Status::Error;

            if (arb_gas_remaining < error_gas_cost) {
                arb_gas_remaining = max_arb_gas_remaining;
            } else {
                arb_gas_remaining -= error_gas_cost;
            }
            output.arb_gas_used += error_gas_cost;
            return NotBlocked();
        }

        uint256_t gas_cost =
            is_valid_instruction ? gasCost(op) : error_gas_cost;

        if (arb_gas_remaining < gas_cost) {
            // If there's insufficient gas remaining, execute by transitioning
            // to the error state with remaining gas set to max
            output.arb_gas_used += error_gas_cost;
            arb_gas_remaining = max_arb_gas_remaining;
            state = Status::Error;
            return NotBlocked();
        }
        arb_gas_remaining -= gas_cost;
        output.arb_gas_used += gas_cost;

        if (!is_valid_instruction) {
            // The opcode is invalid, execute by transitioning to the error
            // state
            state = Status::Error;
            return NotBlocked();
        }

        BlockReason blockReason = NotBlocked();
        try {
            blockReason = runOp(op.opcode);
        } catch (const stack_too_small&) {
            // Charge an error instruction instead
            arb_gas_remaining += gas_cost;
            output.arb_gas_used -= gas_cost;
        } catch (const avm_exception&) {
            state = Status::Error;
        }

        if (!std::holds_alternative<NotBlocked>(blockReason)) {
            // Get rid of the immediate and reset the gas if the machine was
            // actually blocked
            arb_gas_remaining += gas_cost;
            output.arb_gas_used -= gas_cost;
            if (op.immediate) {
                stack.popClear();
            }
            return blockReason;
        }
        return NotBlocked();
    }();

    if (std::holds_alternative<NotBlocked>(blockReason)) {
        output.total_steps += 1;
    }

    if (state == Status::Error) {
        // if state is Error, clean up stack
        // Clear stack to base for instruction
        while (stack.stacksize() > 0 &&
               start_stack_size - stack.stacksize() < stack_arg_count) {
            stack.popClear();
        }

        while (auxstack.stacksize() > 0 &&
               start_auxstack_size - auxstack.stacksize() <
                   auxstack_arg_count) {
            auxstack.popClear();
        }
    }

    // If we're in the error state, jump to the error handler if one is set
    if (state == Status::Error && !errpc.is_error()) {
        pc = errpc.pc;
        state = Status::Extensive;
    }

    context.first_instruction = false;

    return blockReason;
}

BlockReason MachineState::runOp(OpCode opcode) {
    switch (opcode) {
            /**************************/
            /*  Arithmetic Operations */
            /**************************/
        case OpCode::ADD:
            machineoperation::add(*this);
            break;
        case OpCode::MUL:
            machineoperation::mul(*this);
            break;
        case OpCode::SUB:
            machineoperation::sub(*this);
            break;
        case OpCode::DIV:
            machineoperation::div(*this);
            break;
        case OpCode::SDIV:
            machineoperation::sdiv(*this);
            break;
        case OpCode::MOD:
            machineoperation::mod(*this);
            break;
        case OpCode::SMOD:
            machineoperation::smod(*this);
            break;
        case OpCode::ADDMOD:
            machineoperation::addmod(*this);
            break;
        case OpCode::MULMOD:
            machineoperation::mulmod(*this);
            break;
        case OpCode::EXP:
            machineoperation::exp(*this);
            break;
        case OpCode::SIGNEXTEND:
            machineoperation::signExtend(*this);
            break;
            /******************************************/
            /*  Comparison & Bitwise Logic Operations */
            /******************************************/
        case OpCode::LT:
            machineoperation::lt(*this);
            break;
        case OpCode::GT:
            machineoperation::gt(*this);
            break;
        case OpCode::SLT:
            machineoperation::slt(*this);
            break;
        case OpCode::SGT:
            machineoperation::sgt(*this);
            break;
        case OpCode::EQ:
            machineoperation::eq(*this);
            break;
        case OpCode::ISZERO:
            machineoperation::iszero(*this);
            break;
        case OpCode::BITWISE_AND:
            machineoperation::bitwiseAnd(*this);
            break;
        case OpCode::BITWISE_OR:
            machineoperation::bitwiseOr(*this);
            break;
        case OpCode::BITWISE_XOR:
            machineoperation::bitwiseXor(*this);
            break;
        case OpCode::BITWISE_NOT:
            machineoperation::bitwiseNot(*this);
            break;
        case OpCode::BYTE:
            machineoperation::byte(*this);
            break;
        case OpCode::SHL:
            machineoperation::shl(*this);
            break;
        case OpCode::SHR:
            machineoperation::shr(*this);
            break;
        case OpCode::SAR:
            machineoperation::sar(*this);
            break;

            /***********************/
            /*  Hashing Operations */
            /***********************/
        case OpCode::HASH:
            machineoperation::hashOp(*this);
            break;
        case OpCode::TYPE:
            machineoperation::typeOp(*this);
            break;
        case OpCode::ETHHASH2:
            machineoperation::ethhash2Op(*this);
            break;
        case OpCode::KECCAKF:
            machineoperation::keccakF(*this);
            break;
        case OpCode::SHA256F:
            machineoperation::sha256F(*this);
            break;

            /***********************************************/
            /*  Stack, Memory, Storage and Flow Operations */
            /***********************************************/
        case OpCode::POP:
            machineoperation::pop(*this);
            break;
        case OpCode::SPUSH:
            machineoperation::spush(*this);
            break;
        case OpCode::RPUSH:
            machineoperation::rpush(*this);
            break;
        case OpCode::RSET:
            machineoperation::rset(*this);
            break;
        case OpCode::JUMP:
            machineoperation::jump(*this);
            break;
        case OpCode::CJUMP:
            machineoperation::cjump(*this);
            break;
        case OpCode::STACKEMPTY:
            machineoperation::stackEmpty(*this);
            break;
        case OpCode::PCPUSH:
            machineoperation::pcPush(*this);
            break;
        case OpCode::AUXPUSH:
            machineoperation::auxPush(*this);
            break;
        case OpCode::AUXPOP:
            machineoperation::auxPop(*this);
            break;
        case OpCode::AUXSTACKEMPTY:
            machineoperation::auxStackEmpty(*this);
            break;
        case OpCode::NOP:
            ++pc;
            break;
        case OpCode::ERRPUSH:
            machineoperation::errPush(*this);
            break;
        case OpCode::ERRSET:
            machineoperation::errSet(*this);
            break;
            /****************************************/
            /*  Duplication and Exchange Operations */
            /****************************************/
        case OpCode::DUP0:
            machineoperation::dup0(*this);
            break;
        case OpCode::DUP1:
            machineoperation::dup1(*this);
            break;
        case OpCode::DUP2:
            machineoperation::dup2(*this);
            break;
        case OpCode::SWAP1:
            machineoperation::swap1(*this);
            break;
        case OpCode::SWAP2:
            machineoperation::swap2(*this);
            break;
            /*********************/
            /*  Tuple Operations */
            /*********************/
        case OpCode::TGET:
            machineoperation::tget(*this);
            break;
        case OpCode::TSET:
            machineoperation::tset(*this);
            break;
        case OpCode::TLEN:
            machineoperation::tlen(*this);
            break;
        case OpCode::XGET:
            machineoperation::xget(*this);
            break;
        case OpCode::XSET:
            machineoperation::xset(*this);
            break;
            /***********************/
            /*  Logging Operations */
            /***********************/
        case OpCode::BREAKPOINT:
            return machineoperation::breakpoint(*this);
        case OpCode::LOG:
            machineoperation::log(*this);
            break;
        case OpCode::DEBUG_PRINT:
            machineoperation::debug(*this);
            break;
            /**********************/
            /*  System Operations */
            /**********************/
        case OpCode::SEND: {
            machineoperation::send(*this);
            break;
        }
        case OpCode::INBOX:
            return machineoperation::inboxOp(*this);
        case OpCode::ERROR:
            state = Status::Error;
            break;
        case OpCode::HALT:
            state = Status::Halted;
            break;
        case OpCode::SET_GAS:
            machineoperation::setgas(*this);
            break;
        case OpCode::PUSH_GAS:
            machineoperation::pushgas(*this);
            break;
        case OpCode::ERR_CODE_POINT:
            machineoperation::errcodept(*this);
            break;
        case OpCode::PUSH_INSN:
            machineoperation::pushinsn(*this);
            break;
        case OpCode::PUSH_INSN_IMM:
            machineoperation::pushinsnimm(*this);
            break;
        case OpCode::SIDELOAD:
            return machineoperation::sideload(*this);
            break;
        case OpCode::NEW_BUFFER:
            machineoperation::newbuffer(*this);
            break;
        case OpCode::GET_BUFFER8:
            machineoperation::getbuffer8(*this);
            break;
        case OpCode::GET_BUFFER64:
            machineoperation::getbuffer64(*this);
            break;
        case OpCode::GET_BUFFER256:
            machineoperation::getbuffer256(*this);
            break;
        case OpCode::SET_BUFFER8:
            machineoperation::setbuffer8(*this);
            break;
        case OpCode::SET_BUFFER64:
            machineoperation::setbuffer64(*this);
            break;
        case OpCode::SET_BUFFER256:
            machineoperation::setbuffer256(*this);
            break;
        /*****************/
        /*  Precompiles  */
        /*****************/
        case OpCode::ECRECOVER:
            machineoperation::ec_recover(*this);
            break;
        case OpCode::ECADD:
            machineoperation::ec_add(*this);
            break;
        case OpCode::ECMUL:
            machineoperation::ec_mul(*this);
            break;
        case OpCode::ECPAIRING:
            machineoperation::ec_pairing(*this);
            break;
        default:
            std::cerr << "Unhandled opcode <" << InstructionNames.at(opcode)
                      << ">" << std::hex << static_cast<int>(opcode);
            state = Status::Error;
    }

    return NotBlocked{};
}

std::ostream& operator<<(std::ostream& os, const MachineState& val) {
    os << "hash " << intx::to_string(val.hash(), 16) << "\n";
    os << "status " << static_cast<int>(val.state) << "\n";
    os << "pc " << val.pc << "\n";
    os << "data stack: " << val.stack << "\n";
    auto current_code_point = val.code->loadCodePoint(val.pc);
    os << "operation " << current_code_point.op << "\n";
    os << "codePointHash " << intx::to_string(hash(current_code_point), 16)
       << "\n";
    os << "stackHash " << intx::to_string(val.stack.hash(), 16) << "\n";
    os << "auxStackHash " << intx::to_string(val.auxstack.hash(), 16) << "\n";
    os << "registerHash " << intx::to_string(hash_value(val.registerVal), 16)
       << "\n";
    os << "staticHash " << intx::to_string(hash_value(val.static_val), 16)
       << "\n";
    os << "arb_gas_remaining " << val.arb_gas_remaining << "\n";
    os << "err handler " << val.errpc.pc << "\n";
    auto err_code_point = val.code->loadCodePoint(val.errpc.pc);
    os << "errHandlerHash " << intx::to_string(hash(err_code_point), 16)
       << "\n";
    return os;
}

uint256_t MachineState::getTotalMessagesRead() const {
    return output.fully_processed_inbox.count;
}

bool MachineOutput::operator==(const MachineOutput& other) const {
    return fully_processed_inbox == other.fully_processed_inbox &&
           total_steps == other.total_steps &&
           arb_gas_used == other.arb_gas_used && send_acc == other.send_acc &&
           log_acc == other.log_acc && send_count == other.send_count &&
           log_count == other.log_count &&
           l1_block_number == other.l1_block_number &&
           l2_block_number == other.l2_block_number &&
           last_inbox_timestamp == other.last_inbox_timestamp &&
           last_sideload == other.last_sideload;
}
bool MachineOutput::operator!=(const MachineOutput& other) const {
    return !(*this == other);
}

bool InboxState::operator==(const InboxState& other) const {
    return count == other.count && accumulator == other.accumulator;
}

bool InboxState::operator!=(const InboxState& other) const {
    return !(*this == other);
}<|MERGE_RESOLUTION|>--- conflicted
+++ resolved
@@ -90,13 +90,8 @@
 void MachineState::addProcessedLog(Value log_val) {
     output.log_count = output.log_count + 1;
     output.log_acc = ::hash(output.log_acc, hash_value(log_val));
-<<<<<<< HEAD
-    context.logs.push_back(MachineEmission<value>{
+    context.logs.push_back(MachineEmission<Value>{
         std::move(log_val), output.fully_processed_inbox, output.log_count});
-=======
-    context.logs.push_back(MachineEmission<Value>{
-        std::move(log_val), output.fully_processed_inbox});
->>>>>>> d713f6ba
 }
 
 MachineState::MachineState() : arb_gas_remaining(max_arb_gas_remaining) {}
