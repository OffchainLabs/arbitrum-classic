/*
 * Copyright 2019-2020, Offchain Labs, Inc.
 *
 * Licensed under the Apache License, Version 2.0 (the "License");
 * you may not use this file except in compliance with the License.
 * You may obtain a copy of the License at
 *
 *    http://www.apache.org/licenses/LICENSE-2.0
 *
 * Unless required by applicable law or agreed to in writing, software
 * distributed under the License is distributed on an "AS IS" BASIS,
 * WITHOUT WARRANTIES OR CONDITIONS OF ANY KIND, either express or implied.
 * See the License for the specific language governing permissions and
 * limitations under the License.
 */

#ifndef valuetype_h
#define valuetype_h

// Proof values will only include values types up to TUPLE + 8 (11)
// All types declared with types creater than 11 are used for the internal
// marshalling format Used to pass values between the AVM and the validator
<<<<<<< HEAD
enum ValueTypes { NUM, CODEPT, HASH_PRE_IMAGE, TUPLE, BUFFER = 12, CODE_POINT_STUB = 13, WASM_CODE_POINT = 14 };
=======
enum ValueTypes {
    NUM,
    CODEPT,
    HASH_PRE_IMAGE,
    TUPLE,
    BUFFER = 12,
    CODE_POINT_STUB = 13
};
>>>>>>> 583060aa

#endif /* valuetype_h */<|MERGE_RESOLUTION|>--- conflicted
+++ resolved
@@ -20,17 +20,14 @@
 // Proof values will only include values types up to TUPLE + 8 (11)
 // All types declared with types creater than 11 are used for the internal
 // marshalling format Used to pass values between the AVM and the validator
-<<<<<<< HEAD
-enum ValueTypes { NUM, CODEPT, HASH_PRE_IMAGE, TUPLE, BUFFER = 12, CODE_POINT_STUB = 13, WASM_CODE_POINT = 14 };
-=======
 enum ValueTypes {
     NUM,
     CODEPT,
     HASH_PRE_IMAGE,
     TUPLE,
     BUFFER = 12,
-    CODE_POINT_STUB = 13
+    CODE_POINT_STUB = 13,
+    WASM_CODE_POINT = 14
 };
->>>>>>> 583060aa
 
 #endif /* valuetype_h */