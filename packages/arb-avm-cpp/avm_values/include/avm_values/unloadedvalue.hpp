/*
 * Copyright 2021, Offchain Labs, Inc.
 *
 * Licensed under the Apache License, Version 2.0 (the "License");
 * you may not use this file except in compliance with the License.
 * You may obtain a copy of the License at
 *
 *    http://www.apache.org/licenses/LICENSE-2.0
 *
 * Unless required by applicable law or agreed to in writing, software
 * distributed under the License is distributed on an "AS IS" BASIS,
 * WITHOUT WARRANTIES OR CONDITIONS OF ANY KIND, either express or implied.
 * See the License for the specific language governing permissions and
 * limitations under the License.
 */

#ifndef unloadedvalue_hpp
#define unloadedvalue_hpp

#include <avm_values/value.hpp>
#include <avm_values/valuetype.hpp>

#include <cassert>

<<<<<<< HEAD
static std::atomic<uint64_t> unloaded_value_inline_hit_count{};
static std::atomic<uint64_t> unloaded_value_inline_miss_count{};
=======
#ifndef __GNUC__
#ifndef __builtin_expect
#define __builtin_expect(x, y) (x)
#endif /* __builtin_expect */
#endif /* __GNU_C__ */
>>>>>>> ac622f16

struct BigUnloadedValue {
    ValueTypes type;
    uint256_t hash{};
    uint256_t value_size{};
};

struct InlineUnloadedValue {
    uint64_t value_size;
    uint256_t hash;
};

struct HeapedUnloadedValueInfo {
    uint256_t hash;
    uint256_t value_size;
};

struct HeapedUnloadedValue {
    uint64_t zero{};
    ValueTypes type;
    std::shared_ptr<HeapedUnloadedValueInfo> ptr;
};

class UnloadedValue {
   private:
    union UnloadedValueImpl {
        InlineUnloadedValue inline_value;
        HeapedUnloadedValue heaped_value;
        ~UnloadedValueImpl() {}
    };

    UnloadedValueImpl impl;

    inline const HeapedUnloadedValueInfo& getHeaped() const;

   public:
    UnloadedValue(BigUnloadedValue);

    // Rule of 5: provide a destructor, copy-constructor, copy-assignment
    // operator, move constructor, and move-assignment operator.
    // These all forward to the shared_ptr impls if necessary.
    ~UnloadedValue();
    UnloadedValue(const UnloadedValue&);
    UnloadedValue& operator=(const UnloadedValue&);
    UnloadedValue(UnloadedValue&&);
    UnloadedValue& operator=(UnloadedValue&&);

    inline bool isHeaped() const {
        return __builtin_expect(impl.heaped_value.zero == 0, 0);
    }

    // Provide methods to access fields
    uint256_t hash() const;
    uint256_t value_size() const;
    ValueTypes type() const;
};

inline uint256_t hash(const UnloadedValue& uv) {
    return uv.hash();
}

#endif /* unloadedvalue_hpp */<|MERGE_RESOLUTION|>--- conflicted
+++ resolved
@@ -22,16 +22,14 @@
 
 #include <cassert>
 
-<<<<<<< HEAD
 static std::atomic<uint64_t> unloaded_value_inline_hit_count{};
 static std::atomic<uint64_t> unloaded_value_inline_miss_count{};
-=======
+
 #ifndef __GNUC__
 #ifndef __builtin_expect
 #define __builtin_expect(x, y) (x)
 #endif /* __builtin_expect */
 #endif /* __GNU_C__ */
->>>>>>> ac622f16
 
 struct BigUnloadedValue {
     ValueTypes type;
