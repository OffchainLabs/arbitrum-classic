/*
 * Copyright 2019-2021, Offchain Labs, Inc.
 *
 * Licensed under the Apache License, Version 2.0 (the "License");
 * you may not use this file except in compliance with the License.
 * You may obtain a copy of the License at
 *
 *    http://www.apache.org/licenses/LICENSE-2.0
 *
 * Unless required by applicable law or agreed to in writing, software
 * distributed under the License is distributed on an "AS IS" BASIS,
 * WITHOUT WARRANTIES OR CONDITIONS OF ANY KIND, either express or implied.
 * See the License for the specific language governing permissions and
 * limitations under the License.
 */

package cmachine

/*
<<<<<<< HEAD
#cgo CFLAGS: -I.
#cgo LDFLAGS: -L. -lcavm -lavm -ldata_storage -lavm_values -lwasmer -lstdc++ -lm -lrocksdb -lkeccak -ldl
#cgo linux LDFLAGS: -latomic
=======
>>>>>>> 583060aa
#include "../cavm/carbstorage.h"
#include <stdio.h>
#include <stdlib.h>
*/
import "C"
import (
	"runtime"
	"unsafe"

	"github.com/pkg/errors"

	"github.com/offchainlabs/arbitrum/packages/arb-util/configuration"
	"github.com/offchainlabs/arbitrum/packages/arb-util/core"
	"github.com/offchainlabs/arbitrum/packages/arb-util/machine"
)

type ArbStorage struct {
	c unsafe.Pointer
}

func boolToCInt(b bool) C.int {
	x := 0
	if b {
		x = 1
	}
	return C.int(x)
}

func NewArbStorage(dbPath string, coreConfig *configuration.Core) (*ArbStorage, error) {
	cDbPath := C.CString(dbPath)
	defer C.free(unsafe.Pointer(cDbPath))

	cSaveRocksdbPath := C.CString(coreConfig.SaveRocksdbPath)
	defer C.free(unsafe.Pointer(cSaveRocksdbPath))

	cacheExpirationSeconds := int(coreConfig.Cache.TimedExpire.Seconds())
	saveRocksdbIntervalSeconds := int(coreConfig.SaveRocksdbInterval.Seconds())
	cConfig := C.CArbCoreConfig{
		message_process_count:         C.int(coreConfig.MessageProcessCount),
		checkpoint_load_gas_cost:      C.int(coreConfig.CheckpointLoadGasCost),
		min_gas_checkpoint_frequency:  C.int(coreConfig.GasCheckpointFrequency),
		cache_expiration_seconds:      C.int(cacheExpirationSeconds),
		lru_cache_size:                C.int(coreConfig.Cache.LRUSize),
		debug:                         boolToCInt(coreConfig.Debug),
		save_rocksdb_interval:         C.int(saveRocksdbIntervalSeconds),
		save_rocksdb_path:             cSaveRocksdbPath,
		lazy_load_core_machine:        boolToCInt(coreConfig.LazyLoadCoreMachine),
		lazy_load_archive_queries:     boolToCInt(coreConfig.LazyLoadArchiveQueries),
		profile_reorg_to:              C.int(coreConfig.Profile.ReorgTo),
		profile_run_until:             C.int(coreConfig.Profile.RunUntil),
		profile_load_count:            C.int(coreConfig.Profile.LoadCount),
		profile_reset_db_except_inbox: boolToCInt(coreConfig.Profile.ResetAllExceptInbox),
	}

	cArbStorage := C.createArbStorage(cDbPath, cConfig)

	if cArbStorage == nil {
		return nil, errors.Errorf("error creating ArbStorage %v", dbPath)
	}

	returnVal := &ArbStorage{cArbStorage}
	runtime.SetFinalizer(returnVal, cDestroyArbStorage)

	return returnVal, nil
}

func (s *ArbStorage) Initialize(contractPath string) error {
	cContractPath := C.CString(contractPath)
	defer C.free(unsafe.Pointer(cContractPath))
	success := C.initializeArbStorage(s.c, cContractPath)

	if success == 0 {
		return errors.Errorf("failed to initialize storage with mexe '%v', possibly corrupt database or incorrect L1 node?", contractPath)
	}
	return nil
}

func (s *ArbStorage) InitializeForWasm(machine ExtendedMachine) error {
	success := C.initializeArbStorageForWasm(s.c, machine.UnsafePointer())

	if success == 0 {
		return errors.New("failed to initialize storage")
	}
	return nil
}

func (s *ArbStorage) Initialized() bool {
	return C.arbStorageInitialized(s.c) == 1
}

func (s *ArbStorage) CloseArbStorage() bool {
	return C.closeArbStorage(s.c) == 1
}

func cDestroyArbStorage(cArbStorage *ArbStorage) {
	C.destroyArbStorage(cArbStorage.c)
}

func (s *ArbStorage) GetArbCore() core.ArbCore {
	ac := C.createArbCore(s.c)
	return NewArbCore(ac, s)
}

func (s *ArbStorage) GetNodeStore() machine.NodeStore {
	as := C.createAggregatorStore(s.c)
	return NewNodeStore(as)
}<|MERGE_RESOLUTION|>--- conflicted
+++ resolved
@@ -17,12 +17,6 @@
 package cmachine
 
 /*
-<<<<<<< HEAD
-#cgo CFLAGS: -I.
-#cgo LDFLAGS: -L. -lcavm -lavm -ldata_storage -lavm_values -lwasmer -lstdc++ -lm -lrocksdb -lkeccak -ldl
-#cgo linux LDFLAGS: -latomic
-=======
->>>>>>> 583060aa
 #include "../cavm/carbstorage.h"
 #include <stdio.h>
 #include <stdlib.h>
