--- conflicted
+++ resolved
@@ -48,19 +48,13 @@
 }
 
 func (b *VMInbox) DeliverMessage(msg message.Message) {
-<<<<<<< HEAD
-	tuple := value.NewTuple2(b.value, message.DeliveredValue(msg))
-	b.value = tuple
+	b.value = message.AddToPrev(b.value, msg)
 
 	hash := b.value.Hash()
 	hashPreImage := b.value.GetPreImage()
 
 	b.hashes = append(b.hashes, value.NewHashOnlyValue(hash, hashPreImage.Size))
 	b.preImageHashes = append(b.preImageHashes, hashPreImage)
-=======
-	b.value = message.AddToPrev(b.value, msg)
-	b.hashes = append(b.hashes, b.value.Hash())
->>>>>>> 7941a8c4
 }
 
 func (b *VMInbox) GenerateBisection(startIndex, segments, count uint64) ([]value.HashOnlyValue, []common.Hash, error) {
