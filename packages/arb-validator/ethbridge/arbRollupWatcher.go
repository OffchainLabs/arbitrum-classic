/*
 * Copyright 2020, Offchain Labs, Inc.
 *
 * Licensed under the Apache License, Version 2.0 (the "License");
 * you may not use this file except in compliance with the License.
 * You may obtain a copy of the License at
 *
 *    http://www.apache.org/licenses/LICENSE-2.0
 *
 * Unless required by applicable law or agreed to in writing, software
 * distributed under the License is distributed on an "AS IS" BASIS,
 * WITHOUT WARRANTIES OR CONDITIONS OF ANY KIND, either express or implied.
 * See the License for the specific language governing permissions and
 * limitations under the License.
 */

package ethbridge

import (
	"bytes"
	"context"
<<<<<<< HEAD
	"github.com/offchainlabs/arbitrum/packages/arb-validator/arbbridge"
=======
	"fmt"
>>>>>>> 447e4218
	"math/big"
	"strings"

	"github.com/ethereum/go-ethereum/common/hexutil"

	"github.com/offchainlabs/arbitrum/packages/arb-validator/structures"

	errors2 "github.com/pkg/errors"

	solsha3 "github.com/miguelmota/go-solidity-sha3"

	"github.com/ethereum/go-ethereum"
	"github.com/ethereum/go-ethereum/accounts/abi"
	"github.com/ethereum/go-ethereum/accounts/abi/bind"
	"github.com/ethereum/go-ethereum/common"
	"github.com/ethereum/go-ethereum/core/types"
	"github.com/ethereum/go-ethereum/ethclient"

	"github.com/offchainlabs/arbitrum/packages/arb-util/protocol"
	"github.com/offchainlabs/arbitrum/packages/arb-util/value"
	"github.com/offchainlabs/arbitrum/packages/arb-validator/ethbridge/rollup"
)

var rollupStakeCreatedID common.Hash
var rollupChallengeStartedID common.Hash
var rollupChallengeCompletedID common.Hash
var rollupRefundedID common.Hash
var rollupPrunedID common.Hash
var rollupStakeMovedID common.Hash
var rollupAssertedID common.Hash
var rollupConfirmedID common.Hash
var confirmedAssertionID common.Hash

func init() {
	parsed, err := abi.JSON(strings.NewReader(rollup.ArbRollupABI))
	if err != nil {
		panic(err)
	}
	rollupStakeCreatedID = parsed.Events["RollupStakeCreated"].ID()
	rollupChallengeStartedID = parsed.Events["RollupChallengeStarted"].ID()
	rollupChallengeCompletedID = parsed.Events["RollupChallengeCompleted"].ID()
	rollupRefundedID = parsed.Events["RollupStakeRefunded"].ID()
	rollupPrunedID = parsed.Events["RollupPruned"].ID()
	rollupStakeMovedID = parsed.Events["RollupStakeMoved"].ID()
	rollupAssertedID = parsed.Events["RollupAsserted"].ID()
	rollupConfirmedID = parsed.Events["RollupConfirmed"].ID()
	confirmedAssertionID = parsed.Events["ConfirmedAssertion"].ID()
}

type EthRollupWatcher struct {
	Client             *ethclient.Client
	ArbRollup          *rollup.ArbRollup
	GlobalPendingInbox *rollup.IGlobalPendingInbox

	address common.Address
	client  *ethclient.Client
}

func NewRollupWatcher(address common.Address, client *ethclient.Client) (*EthRollupWatcher, error) {
	vm := &EthRollupWatcher{Client: client, address: address}
	err := vm.SetupContracts()
	return vm, err
}

func (vm *EthRollupWatcher) SetupContracts() error {
	arbitrumRollupContract, err := rollup.NewArbRollup(vm.address, vm.Client)
	if err != nil {
		return errors2.Wrap(err, "Failed to connect to ArbRollup")
	}

	globalPendingInboxAddress, err := arbitrumRollupContract.GlobalInbox(&bind.CallOpts{
		Pending: false,
		Context: context.Background(),
	})
	if err != nil {
		return errors2.Wrap(err, "Failed to get GlobalPendingInbox address")
	}
	globalPendingContract, err := rollup.NewIGlobalPendingInbox(globalPendingInboxAddress, vm.Client)
	if err != nil {
		return errors2.Wrap(err, "Failed to connect to GlobalPendingInbox")
	}

	vm.ArbRollup = arbitrumRollupContract
	vm.GlobalPendingInbox = globalPendingContract
	return nil
}

func (vm *EthRollupWatcher) StartConnection(ctx context.Context, outChan chan arbbridge.Notification, errChan chan error) error {
	if err := vm.SetupContracts(); err != nil {
		return err
	}

	start := uint64(0)
	watch := &bind.WatchOpts{
		Context: ctx,
		Start:   &start,
	}

	headers := make(chan *types.Header)
	headersSub, err := vm.Client.SubscribeNewHead(ctx, headers)
	if err != nil {
		return err
	}

	filter := ethereum.FilterQuery{
		Addresses: []common.Address{vm.address},
		Topics: [][]common.Hash{
			{
				rollupStakeCreatedID,
				rollupChallengeStartedID,
				rollupChallengeCompletedID,
				rollupRefundedID,
				rollupPrunedID,
				rollupStakeMovedID,
				rollupAssertedID,
				rollupConfirmedID,
				confirmedAssertionID,
			},
		},
	}

	logChan := make(chan types.Log)
	logSub, err := vm.Client.SubscribeFilterLogs(ctx, filter, logChan)
	if err != nil {
		return err
	}

	messageDeliveredChan := make(chan *rollup.IGlobalPendingInboxMessageDelivered)
	messageDeliveredSub, err := vm.GlobalPendingInbox.WatchMessageDelivered(watch, messageDeliveredChan, []common.Address{vm.address})
	if err != nil {
		return err
	}

	go func() {
		defer headersSub.Unsubscribe()
		defer messageDeliveredSub.Unsubscribe()
		defer logSub.Unsubscribe()

		for {
			select {
			case <-ctx.Done():
				break
			case header := <-headers:
				outChan <- arbbridge.Notification{
					Header: header,
					Event:  arbbridge.NewTimeEvent{},
				}
			case val := <-messageDeliveredChan:
				header, err := vm.Client.HeaderByHash(context.Background(), val.Raw.BlockHash)
				if err != nil {
					errChan <- err
					return
				}
				rd := bytes.NewReader(val.Data)
				msgData, err := value.UnmarshalValue(rd)
				if err != nil {
					errChan <- err
					return
				}

				messageHash := solsha3.SoliditySHA3(
					solsha3.Address(val.VmId),
					solsha3.Bytes32(msgData.Hash()),
					solsha3.Uint256(val.Value),
					val.TokenType[:],
				)
				msgHashInt := new(big.Int).SetBytes(messageHash[:])

				msgVal, _ := value.NewTupleFromSlice([]value.Value{
					msgData,
					value.NewIntValue(new(big.Int).SetUint64(header.Time)),
					value.NewIntValue(header.Number),
					value.NewIntValue(msgHashInt),
				})

				msg := protocol.NewSimpleMessage(msgVal, val.TokenType, val.Value, val.Sender)
				outChan <- arbbridge.Notification{
					Header: header,
					VMID:   val.VmId,
					Event: arbbridge.MessageDeliveredEvent{
						Msg: msg,
					},
					TxHash: val.Raw.TxHash,
				}
			case log := <-logChan:
				if err := vm.ProcessEvents(ctx, log, outChan); err != nil {
					errChan <- err
					return
				}
			case err := <-headersSub.Err():
				errChan <- err
				return
			case err := <-messageDeliveredSub.Err():
				errChan <- err
				return
			case err := <-logSub.Err():
				errChan <- err
				return
			}
		}
	}()
	return nil
}

func (vm *EthRollupWatcher) ProcessEvents(ctx context.Context, log types.Log, outChan chan arbbridge.Notification) error {
	event, err := func() (arbbridge.Event, error) {
		if log.Topics[0] == rollupStakeCreatedID {
			eventVal, err := vm.ArbRollup.ParseRollupStakeCreated(log)
			if err != nil {
				return nil, err
			}
			return arbbridge.StakeCreatedEvent{
				Staker:   eventVal.Staker,
				NodeHash: eventVal.NodeHash,
			}, nil
		} else if log.Topics[0] == rollupChallengeStartedID {
			eventVal, err := vm.ArbRollup.ParseRollupChallengeStarted(log)
			if err != nil {
				return nil, err
			}
			return arbbridge.ChallengeStartedEvent{
				Asserter:          eventVal.Asserter,
				Challenger:        eventVal.Challenger,
				ChallengeType:     structures.ChildType(eventVal.ChallengeType.Uint64()),
				ChallengeContract: eventVal.ChallengeContract,
			}, nil
		} else if log.Topics[0] == rollupChallengeCompletedID {
			eventVal, err := vm.ArbRollup.ParseRollupChallengeCompleted(log)
			if err != nil {
				return nil, err
			}
			return arbbridge.ChallengeCompletedEvent{
				Winner:            eventVal.Winner,
				Loser:             eventVal.Loser,
				ChallengeContract: eventVal.ChallengeContract,
			}, nil
		} else if log.Topics[0] == rollupRefundedID {
			eventVal, err := vm.ArbRollup.ParseRollupStakeRefunded(log)
			if err != nil {
				return nil, err
			}
			return arbbridge.StakeRefundedEvent{
				Staker: eventVal.Staker,
			}, nil
		} else if log.Topics[0] == rollupPrunedID {
			eventVal, err := vm.ArbRollup.ParseRollupPruned(log)
			if err != nil {
				return nil, err
			}
			return arbbridge.PrunedEvent{
				Leaf: eventVal.Leaf,
			}, nil
		} else if log.Topics[0] == rollupStakeMovedID {
			eventVal, err := vm.ArbRollup.ParseRollupStakeMoved(log)
			if err != nil {
				return nil, err
			}
			return arbbridge.StakeMovedEvent{
				Staker:   eventVal.Staker,
				Location: eventVal.ToNodeHash,
			}, nil
		} else if log.Topics[0] == rollupAssertedID {
			eventVal, err := vm.ArbRollup.ParseRollupAsserted(log)
			if err != nil {
				return nil, err
			}
<<<<<<< HEAD
			return arbbridge.AssertedEvent{
=======
			fmt.Println("Saw assertion event")
			fmt.Println(hexutil.Encode(eventVal.NewNodes[0][:]))
			fmt.Println(hexutil.Encode(eventVal.NewNodes[1][:]))
			fmt.Println(hexutil.Encode(eventVal.NewNodes[2][:]))
			fmt.Println(hexutil.Encode(eventVal.NewNodes[3][:]))
			return AssertedEvent{
>>>>>>> 447e4218
				PrevLeafHash: eventVal.PrevLeaf,
				Params: &structures.AssertionParams{
					NumSteps: eventVal.NumSteps,
					TimeBounds: protocol.NewTimeBoundsBlocks(
						protocol.NewTimeBlocks(eventVal.TimeBoundsBlocks[0]),
						protocol.NewTimeBlocks(eventVal.TimeBoundsBlocks[1]),
					),
					ImportedMessageCount: eventVal.ImportedMessageCount,
				},
				Claim: &structures.AssertionClaim{
					AfterPendingTop:       eventVal.AfterPendingTop,
					ImportedMessagesSlice: eventVal.ImportedMessagesSlice,
					AssertionStub: protocol.NewExecutionAssertionStub(
						eventVal.AfterVMHash,
						eventVal.DidInboxInsn,
						eventVal.NumArbGas,
						eventVal.MessagesAccHash,
						eventVal.LogsAccHash,
					),
				},
				MaxPendingTop: eventVal.PendingValue,
			}, nil
		} else if log.Topics[0] == rollupConfirmedID {
			eventVal, err := vm.ArbRollup.ParseRollupConfirmed(log)
			if err != nil {
				return nil, err
			}
			return arbbridge.ConfirmedEvent{
				NodeHash: eventVal.NodeHash,
			}, nil
		} else if log.Topics[0] == confirmedAssertionID {
			eventVal, err := vm.ArbRollup.ParseConfirmedAssertion(log)
			if err != nil {
				return nil, err
			}
			return arbbridge.ConfirmedAssertionEvent{
				LogsAccHash: eventVal.LogsAccHash,
			}, nil
		}
		return nil, errors2.New("unknown arbitrum event type")
	}()

	if err != nil {
		return err
	}
	header, err := vm.Client.HeaderByHash(ctx, log.BlockHash)
	if err != nil {
		return err
	}
	outChan <- arbbridge.Notification{
		Header: header,
		VMID:   vm.address,
		Event:  event,
		TxHash: log.TxHash,
	}

	return nil
}<|MERGE_RESOLUTION|>--- conflicted
+++ resolved
@@ -19,11 +19,8 @@
 import (
 	"bytes"
 	"context"
-<<<<<<< HEAD
 	"github.com/offchainlabs/arbitrum/packages/arb-validator/arbbridge"
-=======
 	"fmt"
->>>>>>> 447e4218
 	"math/big"
 	"strings"
 
@@ -290,16 +287,12 @@
 			if err != nil {
 				return nil, err
 			}
-<<<<<<< HEAD
-			return arbbridge.AssertedEvent{
-=======
 			fmt.Println("Saw assertion event")
 			fmt.Println(hexutil.Encode(eventVal.NewNodes[0][:]))
 			fmt.Println(hexutil.Encode(eventVal.NewNodes[1][:]))
 			fmt.Println(hexutil.Encode(eventVal.NewNodes[2][:]))
 			fmt.Println(hexutil.Encode(eventVal.NewNodes[3][:]))
-			return AssertedEvent{
->>>>>>> 447e4218
+			return arbbridge.AssertedEvent{
 				PrevLeafHash: eventVal.PrevLeaf,
 				Params: &structures.AssertionParams{
 					NumSteps: eventVal.NumSteps,
