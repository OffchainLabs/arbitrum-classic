--- conflicted
+++ resolved
@@ -216,12 +216,7 @@
 		createBatchBlockInterval:        big.NewInt(config.Node.Sequencer.CreateBatchBlockInterval),
 
 		signer:                        types.NewEIP155Signer(chainId),
-<<<<<<< HEAD
 		txQueue:                       make(chan txQueueItem, 100),
-		newTxFeed:                     event.Feed{},
-=======
-		txQueue:                       make(chan txQueueItem, 10),
->>>>>>> c0881b3c
 		latestChainTime:               chainTime,
 		lastSequencedDelayedAt:        chainTime.BlockNum.AsInt(),
 		lastCreatedBatchAt:            chainTime.BlockNum.AsInt(),
@@ -281,236 +276,10 @@
 	logger.Info().Str("hash", startTx.Hash().String()).Msg("got user tx")
 
 	startResultChan := make(chan error, 1)
-<<<<<<< HEAD
 	select {
 	case b.txQueue <- txQueueItem{tx: startTx, resultChan: startResultChan}:
 	default:
 		return errors.New("sequencer overloaded")
-=======
-	b.txQueue <- txQueueItem{tx: startTx, resultChan: startResultChan}
-	b.inboxReader.MessageDeliveryMutex.Lock()
-	defer b.inboxReader.MessageDeliveryMutex.Unlock()
-
-	if b.LockoutManager != nil && !b.LockoutManager.ShouldSequence() {
-		return errors.New("sequencer missing lockout")
-	}
-
-	if len(startResultChan) > 0 {
-		// startTx was already picked up by another thread
-		err = <-startResultChan
-		if err != nil {
-			core.WaitForMachineIdle(b.db)
-		}
-		return err
-	}
-
-	for {
-		var batchTxs []*types.Transaction
-		var resultChans []chan error
-		var l2BatchContents []message.AbstractL2Message
-		var batchDataSize int
-		seenOwnTx := false
-		emptiedQueue := true
-		// This pattern is safe as we acquired a lock so we are the exclusive reader
-		for len(b.txQueue) > 0 {
-			queueItem := <-b.txQueue
-			if batchDataSize+len(queueItem.tx.Data()) > maxTxDataSize {
-				// This batch would be too large to publish with this tx added.
-				// Put the tx back in the queue so it can be included later.
-				b.txQueue <- queueItem
-				emptiedQueue = false
-				break
-			}
-			if queueItem.tx == startTx {
-				seenOwnTx = true
-			}
-			batchTxs = append(batchTxs, queueItem.tx)
-			resultChans = append(resultChans, queueItem.resultChan)
-			l2BatchContents = append(l2BatchContents, message.NewCompressedECDSAFromEth(queueItem.tx))
-			batchDataSize += len(queueItem.tx.Data())
-		}
-		if !seenOwnTx && emptiedQueue && batchDataSize+len(startTx.Data()) <= maxTxDataSize {
-			// Another thread must have encountered an internal error attempting to process startTx
-			// Let's try again ourselves (if we fail this time we won't try again)
-			batchTxs = append(batchTxs, startTx)
-			resultChans = append(resultChans, startResultChan)
-			l2BatchContents = append(l2BatchContents, message.NewCompressedECDSAFromEth(startTx))
-			batchDataSize += len(startTx.Data())
-			seenOwnTx = true
-		}
-		logger.Info().Int("count", len(l2BatchContents)).Msg("gather user txes")
-
-		msgCount, err := b.db.GetMessageCount()
-		if err != nil {
-			return err
-		}
-		var prevAcc common.Hash
-		if msgCount.Cmp(big.NewInt(0)) > 0 {
-			prevAcc, err = b.db.GetInboxAcc(new(big.Int).Sub(msgCount, big.NewInt(1)))
-			if err != nil {
-				return err
-			}
-		}
-		originalAcc := prevAcc
-		totalDelayedCount, err := b.db.GetTotalDelayedMessagesSequenced()
-		if err != nil {
-			return err
-		}
-		if totalDelayedCount.Cmp(big.NewInt(0)) == 0 {
-			return errors.New("chain not yet initialized")
-		}
-
-		batch, err := message.NewTransactionBatchFromMessages(l2BatchContents)
-		if err != nil {
-			return err
-		}
-		l2Message := message.NewSafeL2Message(batch)
-		seqMsg := message.NewInboxMessage(l2Message, b.fromAddress, new(big.Int).Set(msgCount), big.NewInt(0), b.latestChainTime.Clone())
-
-		logCount, err := b.db.GetLogCount()
-		if err != nil {
-			return err
-		}
-
-		txBatchItem := inbox.NewSequencerItem(totalDelayedCount, seqMsg, prevAcc)
-		err = core.DeliverMessagesAndWait(b.db, msgCount, prevAcc, []inbox.SequencerBatchItem{txBatchItem}, []inbox.DelayedMessage{}, nil)
-		if err != nil {
-			return err
-		}
-		core.WaitForMachineIdle(b.db)
-
-		var sequencedTxs []*types.Transaction
-		var sequencedBatchItems []inbox.SequencerBatchItem
-
-		newLogCount, err := b.db.GetLogCount()
-		if err != nil {
-			return err
-		}
-		txLogs, err := b.db.GetLogs(logCount, new(big.Int).Sub(newLogCount, logCount))
-		if err != nil {
-			return err
-		}
-		txResults, err := txLogsToResults(txLogs)
-		if err != nil {
-			return err
-		}
-
-		txHashes := make([]common.Hash, 0, len(batchTxs))
-		for _, tx := range batchTxs {
-			txHashes = append(txHashes, common.NewHashFromEth(tx.Hash()))
-		}
-
-		successCount := 0
-		for _, hash := range txHashes {
-			if shouldIncludeTxResult(txResults[hash]) {
-				successCount++
-			}
-		}
-		if successCount == len(batchTxs) {
-			sequencedTxs = batchTxs
-			msgCount = new(big.Int).Add(msgCount, big.NewInt(1))
-			prevAcc = txBatchItem.Accumulator
-			sequencedBatchItems = append(sequencedBatchItems, txBatchItem)
-			postingCostEstimate := gasCostPerMessage + gasCostPerMessageByte*len(seqMsg.Data)
-			atomic.AddInt64(&b.pendingBatchGasEstimateAtomic, int64(postingCostEstimate))
-			for _, c := range resultChans {
-				c <- nil
-			}
-		} else {
-			// Reorg to before we processed the batch and re-process the messages individually
-			err = core.DeliverMessagesAndWait(b.db, msgCount, prevAcc, nil, nil, msgCount)
-			if err != nil {
-				return err
-			}
-			core.WaitForMachineIdle(b.db)
-			if successCount == 0 {
-				// All of the transactions failed
-				for i, c := range resultChans {
-					c <- evm.HandleCallError(txResults[txHashes[i]], false)
-				}
-				return <-startResultChan
-			}
-			// At least one of the transactions failed and one of the transactions succeeded
-			for i, tx := range batchTxs {
-				txHash := txHashes[i]
-				if !shouldIncludeTxResult(txResults[txHash]) {
-					resultChans[i] <- evm.HandleCallError(txResults[txHash], false)
-					continue
-				}
-				l2Msg := message.NewCompressedECDSAFromEth(tx)
-				batch, err = message.NewTransactionBatchFromMessages([]message.AbstractL2Message{l2Msg})
-				if err != nil {
-					return err
-				}
-				l2Message := message.NewSafeL2Message(batch)
-				seqMsg := message.NewInboxMessage(l2Message, b.fromAddress, new(big.Int).Set(msgCount), big.NewInt(0), b.latestChainTime.Clone())
-				txBatchItem := inbox.NewSequencerItem(totalDelayedCount, seqMsg, prevAcc)
-				err = core.DeliverMessagesAndWait(b.db, msgCount, prevAcc, []inbox.SequencerBatchItem{txBatchItem}, []inbox.DelayedMessage{}, nil)
-				if err != nil {
-					return err
-				}
-				core.WaitForMachineIdle(b.db)
-				newLogCount, err = b.db.GetLogCount()
-				if err != nil {
-					return err
-				}
-				txLogs, err = b.db.GetLogs(logCount, new(big.Int).Sub(newLogCount, logCount))
-				if err != nil {
-					return err
-				}
-				newTxResults, err := txLogsToResults(txLogs)
-				if err != nil {
-					return err
-				}
-				txResult := newTxResults[txHash]
-				if !shouldIncludeTxResult(txResult) {
-					err = core.DeliverMessagesAndWait(b.db, msgCount, prevAcc, nil, nil, msgCount)
-					if err != nil {
-						return err
-					}
-					resultChans[i] <- evm.HandleCallError(txResult, false)
-					continue
-				}
-				msgCount = new(big.Int).Add(msgCount, big.NewInt(1))
-				prevAcc = txBatchItem.Accumulator
-				sequencedBatchItems = append(sequencedBatchItems, txBatchItem)
-				sequencedTxs = append(sequencedTxs, tx)
-				postingCostEstimate := gasCostPerMessage + gasCostPerMessageByte*len(seqMsg.Data)
-				atomic.AddInt64(&b.pendingBatchGasEstimateAtomic, int64(postingCostEstimate))
-				logCount = newLogCount
-				resultChans[i] <- nil
-			}
-		}
-
-		newBlockMessage := message.NewInboxMessage(
-			message.EndBlockMessage{},
-			b.fromAddress,
-			new(big.Int).Set(msgCount),
-			big.NewInt(0),
-			b.latestChainTime.Clone(),
-		)
-
-		newBlockBatchItem := inbox.NewSequencerItem(totalDelayedCount, newBlockMessage, prevAcc)
-		sequencedBatchItems = append(sequencedBatchItems, newBlockBatchItem)
-		err = core.DeliverMessagesAndWait(b.db, msgCount, prevAcc, []inbox.SequencerBatchItem{newBlockBatchItem}, []inbox.DelayedMessage{}, nil)
-		if err != nil {
-			return err
-		}
-		atomic.AddInt64(&b.pendingBatchGasEstimateAtomic, int64(gasCostPerMessage))
-
-		if b.feedBroadcaster != nil {
-			err = b.feedBroadcaster.Broadcast(originalAcc, sequencedBatchItems, b.dataSigner)
-			if err != nil {
-				return err
-			}
-		}
-
-		core.WaitForMachineIdle(b.db)
-
-		if seenOwnTx {
-			break
-		}
->>>>>>> c0881b3c
 	}
 
 	return <-startResultChan
@@ -1222,8 +991,6 @@
 	}
 
 	core.WaitForMachineIdle(b.db)
-
-	b.newTxFeed.Send(ethcore.NewTxsEvent{Txs: sequencedTxs})
 
 	return nil
 }
