/*
 * Copyright 2021, Offchain Labs, Inc.
 *
 * Licensed under the Apache License, Version 2.0 (the "License");
 * you may not use this file except in compliance with the License.
 * You may obtain a copy of the License at
 *
 *    http://www.apache.org/licenses/LICENSE-2.0
 *
 * Unless required by applicable law or agreed to in writing, software
 * distributed under the License is distributed on an "AS IS" BASIS,
 * WITHOUT WARRANTIES OR CONDITIONS OF ANY KIND, either express or implied.
 * See the License for the specific language governing permissions and
 * limitations under the License.
 */

package batcher

import (
	"context"
	"crypto/ecdsa"
	"math/big"
	"math/rand"
	"testing"
	"time"

	"github.com/rs/zerolog"

	"github.com/offchainlabs/arbitrum/packages/arb-evm/message"
	"github.com/offchainlabs/arbitrum/packages/arb-util/broadcaster"
	"github.com/offchainlabs/arbitrum/packages/arb-util/configuration"
	"github.com/offchainlabs/arbitrum/packages/arb-util/protocol"

	"github.com/ethereum/go-ethereum/accounts/abi/bind"
	ethcommon "github.com/ethereum/go-ethereum/common"
	"github.com/ethereum/go-ethereum/core/types"
	"github.com/ethereum/go-ethereum/crypto"

	"github.com/offchainlabs/arbitrum/packages/arb-avm-cpp/cmachine"
	"github.com/offchainlabs/arbitrum/packages/arb-evm/arbos"
	"github.com/offchainlabs/arbitrum/packages/arb-node-core/ethbridge"
	"github.com/offchainlabs/arbitrum/packages/arb-node-core/ethbridgecontracts"
	"github.com/offchainlabs/arbitrum/packages/arb-node-core/ethbridgetestcontracts"
	"github.com/offchainlabs/arbitrum/packages/arb-node-core/monitor"
	"github.com/offchainlabs/arbitrum/packages/arb-node-core/test"
	"github.com/offchainlabs/arbitrum/packages/arb-util/common"
	"github.com/offchainlabs/arbitrum/packages/arb-util/ethutils"
)

func deployRollup(
	t *testing.T,
	auth *bind.TransactOpts,
	client *ethutils.SimulatedEthClient,
	machineHash [32]byte,
	confirmPeriodBlocks *big.Int,
	extraChallengeTimeBlocks *big.Int,
	arbGasSpeedLimitPerBlock *big.Int,
	baseStake *big.Int,
	stakeToken common.Address,
	owner common.Address,
	sequencer common.Address,
	sequencerDelayBlocks *big.Int,
	sequencerDelaySeconds *big.Int,
	extraConfig []byte,
) (ethcommon.Address, ethcommon.Address, *big.Int) {
	osp1Addr, _, _, err := ethbridgetestcontracts.DeployOneStepProof(auth, client)
	test.FailIfError(t, err)
	osp2Addr, _, _, err := ethbridgetestcontracts.DeployOneStepProof2(auth, client)
	test.FailIfError(t, err)
	osp3Addr, _, _, err := ethbridgetestcontracts.DeployOneStepProofHash(auth, client)
	test.FailIfError(t, err)
	challengeFactoryAddr, _, _, err := ethbridgetestcontracts.DeployChallengeFactory(auth, client, []ethcommon.Address{osp1Addr, osp2Addr, osp3Addr})
	test.FailIfError(t, err)

	_, tx, rollupCreator, err := ethbridgetestcontracts.DeployRollupCreatorNoProxy(
		auth,
		client,
		challengeFactoryAddr,
		machineHash,
		confirmPeriodBlocks,
		extraChallengeTimeBlocks,
		arbGasSpeedLimitPerBlock,
		baseStake,
		stakeToken.ToEthAddress(),
		owner.ToEthAddress(),
		sequencer.ToEthAddress(),
		sequencerDelayBlocks,
		sequencerDelaySeconds,
		extraConfig,
	)
	test.FailIfError(t, err)
	client.Commit()

	receipt, err := client.TransactionReceipt(context.Background(), tx.Hash())
	test.FailIfError(t, err)
	createEv, err := rollupCreator.ParseRollupCreated(*receipt.Logs[len(receipt.Logs)-1])
	test.FailIfError(t, err)

	return createEv.RollupAddress, createEv.Inbox, receipt.BlockNumber
}

func generateTxs(t *testing.T, totalCount int, dataSizePerTx int, chainId *big.Int) []*types.Transaction {
	rand.Seed(4537345)
	signer := types.NewEIP155Signer(chainId)
	randomKeys := make([]*ecdsa.PrivateKey, 0, 10)
	for i := 0; i < 10; i++ {
		pk, err := crypto.GenerateKey()
		if err != nil {
			t.Fatal(err)
		}
		randomKeys = append(randomKeys, pk)
	}
	txCounts := make(map[ethcommon.Address]uint64)
	var txes []*types.Transaction
	for i := 0; i < totalCount; i++ {
		pk := randomKeys[rand.Intn(len(randomKeys))]
		sender := crypto.PubkeyToAddress(pk.PublicKey)
		txData := make([]byte, dataSizePerTx)
		rand.Read(txData[:])
		tx := types.NewTransaction(txCounts[sender], ethcommon.Address{6}, big.NewInt(0), 1000, big.NewInt(10), txData)
		signedTx, err := types.SignTx(tx, signer, pk)
		if err != nil {
			t.Fatal(err)
		}
		txes = append(txes, signedTx)
		txCounts[sender]++
	}
	return txes
}

func TestSequencerBatcher(t *testing.T) {
	zerolog.SetGlobalLevel(zerolog.WarnLevel)
	defer zerolog.SetGlobalLevel(zerolog.InfoLevel)

	arbosPath, err := arbos.Path()
	test.FailIfError(t, err)

	mach, err := cmachine.New(arbosPath)
	test.FailIfError(t, err)

	hash := mach.Hash()
	confirmPeriodBlocks := big.NewInt(100)
	extraChallengeTimeBlocks := big.NewInt(0)
	arbGasSpeedLimitPerBlock := big.NewInt(100000)
	baseStake := big.NewInt(100)
	var stakeToken common.Address
	var owner common.Address
	sequencerDelayBlocks := big.NewInt(200)
	sequencerDelaySeconds := big.NewInt(3000)

	l2ChainId := common.RandBigInt()

	chainIdConfig := message.ChainIDConfig{ChainId: l2ChainId}
	init, err := message.NewInitMessage(protocol.ChainParams{}, common.RandAddress(), []message.ChainConfigOption{chainIdConfig})
	test.FailIfError(t, err)
	extraConfig := init.ExtraConfig

	clnt, auths := test.SimulatedBackend(t)
	auth := auths[0]
	sequencer := common.NewAddressFromEth(auth.From)
	client := &ethutils.SimulatedEthClient{SimulatedBackend: clnt}

	rollupAddr, delayedInboxAddr, rollupBlock := deployRollup(
		t,
		auth,
		client,
		hash,
		confirmPeriodBlocks,
		extraChallengeTimeBlocks,
		arbGasSpeedLimitPerBlock,
		baseStake,
		stakeToken,
		owner,
		sequencer,
		sequencerDelayBlocks,
		sequencerDelaySeconds,
		extraConfig,
	)

	config := configuration.Config{
		Node: configuration.Node{
			Sequencer: configuration.Sequencer{
				CreateBatchBlockInterval:   50,
				DelayedMessagesTargetDelay: 1,
			},
		},
	}

	bridgeUtilsAddr, _, _, err := ethbridgecontracts.DeployBridgeUtils(auth, client)
	test.FailIfError(t, err)

	seqMon, shutdown := monitor.PrepareArbCore(t)
	defer shutdown()

	otherMon, shutdown2 := monitor.PrepareArbCore(t)
	defer shutdown2()

	ctx, cancel := context.WithCancel(context.Background())
	defer cancel()

	rollup, err := ethbridge.NewRollupWatcher(rollupAddr, rollupBlock.Int64(), client, bind.CallOpts{})
	test.FailIfError(t, err)

	transactAuth, err := ethbridge.NewTransactAuth(ctx, client, auth, &config, &config.Wallet)
	test.FailIfError(t, err)

	delayedInbox, err := ethbridge.NewStandardInbox(delayedInboxAddr, client, transactAuth)
	test.FailIfError(t, err)

	seqInboxAddr, err := rollup.SequencerBridge(ctx)
	test.FailIfError(t, err)

	seqInbox, err := ethbridgecontracts.NewSequencerInbox(seqInboxAddr.ToEthAddress(), client)
	test.FailIfError(t, err)

	dummySequencerFeed := make(chan broadcaster.BroadcastFeedMessage)
	dummyDataSigner := func([]byte) ([]byte, error) { return make([]byte, 0), nil }

	for i := 0; i < 5; i++ {
		client.Commit()
	}
	time.Sleep(time.Second)

	_, err = seqMon.StartInboxReader(
		ctx,
		client,
		common.NewAddressFromEth(rollupAddr),
		rollupBlock.Int64(),
		common.NewAddressFromEth(bridgeUtilsAddr),
		nil,
		dummySequencerFeed,
	)
	test.FailIfError(t, err)

	_, err = otherMon.StartInboxReader(
		ctx,
		client,
		common.NewAddressFromEth(rollupAddr),
		rollupBlock.Int64(),
		common.NewAddressFromEth(bridgeUtilsAddr),
		nil,
		dummySequencerFeed,
	)
	test.FailIfError(t, err)

	batcher, err := NewSequencerBatcher(
		ctx,
		seqMon.Core,
		l2ChainId,
		seqMon.Reader,
		client,
<<<<<<< HEAD
=======
		configuration.Sequencer{
			CreateBatchBlockInterval:   40,
			DelayedMessagesTargetDelay: 1,
		},
>>>>>>> 936aba98
		seqInbox,
		auth,
		dummyDataSigner,
		nil,
		&config,
		&config.Wallet,
	)
	test.FailIfError(t, err)
	batcher.logBatchGasCosts = true
	batcher.chainTimeCheckInterval = time.Millisecond * 10
	batcher.updateTimestampInterval = big.NewInt(1)
	batcher.sequenceDelayedMessagesInterval = big.NewInt(1)
	go batcher.Start(ctx)
	client.Commit()
	attempts := 0
	for {
		client.Commit()
		totalDelayedCount, err := seqMon.Core.GetTotalDelayedMessagesSequenced()
		test.FailIfError(t, err)
		if totalDelayedCount.Cmp(big.NewInt(0)) != 0 {
			break
		}
		time.Sleep(500 * time.Millisecond)
		attempts++

		if attempts == 20 {
			t.Fatal("sequencer didn't sequence initial message")
		}
	}
	attempts = 0
	for {
		msgCount, err := seqInbox.MessageCount(&bind.CallOpts{Context: ctx})
		test.FailIfError(t, err)

		if msgCount.Sign() > 0 {
			break
		}
		client.Commit()
		time.Sleep(20 * time.Millisecond)
		attempts++

		if attempts == 100 {
			t.Fatal("sequencer didn't create initial batch")
		}
	}

	txs := generateTxs(t, 10, 10, l2ChainId)
	totalDelayedCount := big.NewInt(1)
	for i, tx := range txs {
		if err := batcher.SendTransaction(ctx, tx); err != nil {
			t.Fatal(err)
		}
		delayedCount := 0
		if i%4 == 0 {
			delayedCount = 4
		} else if i%2 == 0 {
			delayedCount = 2
		}
		totalDelayedCount.Add(totalDelayedCount, big.NewInt(int64(delayedCount)))
		for i := 0; i < delayedCount; i++ {
			_, err = delayedInbox.SendL2MessageFromOrigin(ctx, []byte{})
			test.FailIfError(t, err)
		}
		client.Commit()
		<-time.After(time.Millisecond * 500)
	}
	for i := 0; i < 50; i++ {
		client.Commit()
	}

	timeout := time.Now().Add(time.Second * 20)
	for {
		delayedMsgCount, err := seqInbox.TotalDelayedMessagesRead(&bind.CallOpts{Context: ctx})
		test.FailIfError(t, err)
		if delayedMsgCount.Cmp(totalDelayedCount) >= 0 {
			break
		}
		if time.Now().After(timeout) {
			t.Fatal("Exceeded delayed message sequencing timeout")
		}

		time.Sleep(time.Second)
		client.Commit()
	}

	msgCount1, err := seqMon.Core.GetMessageCount()
	test.FailIfError(t, err)
	if msgCount1.Cmp(big.NewInt(30)) < 0 {
		t.Error("Not enough messages, only got", msgCount1.String())
	}

	timeout = time.Now().Add(time.Second * 30)
	for {
		msgCount2, err := otherMon.Core.GetMessageCount()
		test.FailIfError(t, err)
		t.Logf("%v/%v", msgCount2.String(), msgCount1.String())
		if msgCount2.Cmp(msgCount1) == 0 {
			break
		}
		time.Sleep(time.Second)
		client.Commit()

		if time.Now().After(timeout) {
			t.Fatal("Exceeded message delivery timeout")
		}
	}
	lastMsgIndex := new(big.Int).Sub(msgCount1, big.NewInt(1))
	seqMonAcc, err := seqMon.Core.GetInboxAcc(lastMsgIndex)
	test.FailIfError(t, err)
	otherMonAcc, err := otherMon.Core.GetInboxAcc(lastMsgIndex)
	test.FailIfError(t, err)
	if seqMonAcc != otherMonAcc {
		t.Fatal("accumulators differ between monitors")
	}
}<|MERGE_RESOLUTION|>--- conflicted
+++ resolved
@@ -180,7 +180,7 @@
 	config := configuration.Config{
 		Node: configuration.Node{
 			Sequencer: configuration.Sequencer{
-				CreateBatchBlockInterval:   50,
+				CreateBatchBlockInterval:   40,
 				DelayedMessagesTargetDelay: 1,
 			},
 		},
@@ -249,13 +249,6 @@
 		l2ChainId,
 		seqMon.Reader,
 		client,
-<<<<<<< HEAD
-=======
-		configuration.Sequencer{
-			CreateBatchBlockInterval:   40,
-			DelayedMessagesTargetDelay: 1,
-		},
->>>>>>> 936aba98
 		seqInbox,
 		auth,
 		dummyDataSigner,
