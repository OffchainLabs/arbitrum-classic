/*
* Copyright 2022, Offchain Labs, Inc.
*
* Licensed under the Apache License, Version 2.0 (the "License");
* you may not use this file except in compliance with the License.
* You may obtain a copy of the License at
*
*    http://www.apache.org/licenses/LICENSE-2.0
*
* Unless required by applicable law or agreed to in writing, software
* distributed under the License is distributed on an "AS IS" BASIS,
* WITHOUT WARRANTIES OR CONDITIONS OF ANY KIND, either express or implied.
* See the License for the specific language governing permissions and
* limitations under the License.
 */

package dev

import (
	"context"
	"github.com/ethereum/go-ethereum/core/types"
	"github.com/offchainlabs/arbitrum/packages/arb-node-core/monitor"
	"github.com/offchainlabs/arbitrum/packages/arb-rpc-node/txdb"
	"github.com/offchainlabs/arbitrum/packages/arb-util/common"
	"github.com/offchainlabs/arbitrum/packages/arb-util/configuration"
	"github.com/offchainlabs/arbitrum/packages/arb-util/core"
	"github.com/pkg/errors"
	"math/big"
)

func NewForkNode(
	ctx context.Context,
	dir string,
	chainId *big.Int,
	agg common.Address,
	reorgMessage int64,
	persistState bool,
) (*Backend, *txdb.TxDB, *monitor.Monitor, func(), <-chan error, error) {
	returnErr := func(err error, msg string) (*Backend, *txdb.TxDB, *monitor.Monitor, func(), <-chan error, error) {
		return nil, nil, nil, nil, nil, errors.Wrap(err, msg)
	}
	nodeConfig := configuration.DefaultNodeSettings()
	coreConfig := configuration.DefaultCoreSettingsMaxExecution()
	coreConfig.LazyLoadCoreMachine = true
	coreConfig.Cache.Last = true
	coreConfig.CheckpointPruneOnStartup = false
	coreConfig.CheckpointPruningMode = "off"
	coreConfig.LazyLoadArchiveQueries = true
	coreConfig.Cache.SeedOnStartup = false

	mon, err := monitor.NewMonitor(dir, coreConfig)
	if err != nil {
		return returnErr(err, "error opening monitor")
	}
<<<<<<< HEAD
	if err := mon.ApplyConfig(); err != nil {
		return nil, nil, nil, nil, errors.Wrap(err, "error opening monitor")
=======
	if err := mon.InitializeExisting(); err != nil {
		return returnErr(err, "error opening monitor")
>>>>>>> e82ed4b3
	}
	if err := mon.Start(); err != nil {
		return returnErr(err, "error opening monitor")
	}

	db, errChan, err := txdb.New(ctx, mon.Core, mon.Storage.GetNodeStore(), nodeConfig)
	if err != nil {
		mon.Close()
		return returnErr(err, "error opening txdb")
	}

	if !persistState {
		if err := core.ReorgAndWait(mon.Core, new(big.Int).SetInt64(reorgMessage)); err != nil {
			return returnErr(err, "error reorging")
		}
	}

	latestBlock, err := db.LatestBlock()
	if err != nil {
		return returnErr(err, "getting block info")
	}
	l2Block, err := db.GetL2Block(latestBlock)
	if err != nil {
		return returnErr(err, "getting l1 block")
	}
	initialL1Height := l2Block.L1BlockNum.Uint64() + 1

	backendCore, err := NewBackendCore(ctx, mon.Core, chainId)
	if err != nil {
		mon.Close()
		return returnErr(err, "creating backend core")
	}

	cancel := func() {
		db.Close()
		mon.Close()
	}
	signer := types.NewEIP155Signer(chainId)
	l1 := NewL1Emulator(initialL1Height)
	backend := NewBackend(ctx, backendCore, db, l1, signer, agg, big.NewInt(100000000000), false)

	return backend, db, mon, cancel, errChan, nil
}

func GetMessageCount(dir string) (uint64, error) {
	coreConfig := configuration.DefaultCoreSettingsMaxExecution()
	mon, err := monitor.NewMonitor(dir, coreConfig)
	if err != nil {
		return 0, errors.Wrap(err, "error opening monitor")
	}
	msgCount, err := mon.Core.GetMessageCount()
	mon.Close()
	return msgCount.Uint64(), err
}<|MERGE_RESOLUTION|>--- conflicted
+++ resolved
@@ -52,13 +52,8 @@
 	if err != nil {
 		return returnErr(err, "error opening monitor")
 	}
-<<<<<<< HEAD
 	if err := mon.ApplyConfig(); err != nil {
-		return nil, nil, nil, nil, errors.Wrap(err, "error opening monitor")
-=======
-	if err := mon.InitializeExisting(); err != nil {
 		return returnErr(err, "error opening monitor")
->>>>>>> e82ed4b3
 	}
 	if err := mon.Start(); err != nil {
 		return returnErr(err, "error opening monitor")
