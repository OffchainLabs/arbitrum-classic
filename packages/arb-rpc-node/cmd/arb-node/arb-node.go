/*
 * Copyright 2020, Offchain Labs, Inc.
 *
 * Licensed under the Apache License, Version 2.0 (the "License");
 * you may not use this file except in compliance with the License.
 * You may obtain a copy of the License at
 *
 *    http://www.apache.org/licenses/LICENSE-2.0
 *
 * Unless required by applicable law or agreed to in writing, software
 * distributed under the License is distributed on an "AS IS" BASIS,
 * WITHOUT WARRANTIES OR CONDITIONS OF ANY KIND, either express or implied.
 * See the License for the specific language governing permissions and
 * limitations under the License.
 */

package main

import (
	"flag"
	"fmt"
	golog "log"
	"math/big"
	"net/http"
	_ "net/http/pprof"
	"os"
	"path/filepath"
	"time"

<<<<<<< HEAD
=======
	"github.com/pkg/errors"

	"github.com/offchainlabs/arbitrum/packages/arb-node-core/cmdhelp"
	"github.com/offchainlabs/arbitrum/packages/arb-node-core/staker"
	"github.com/offchainlabs/arbitrum/packages/arb-rpc-node/aggregator"
	"github.com/offchainlabs/arbitrum/packages/arb-rpc-node/web3"

>>>>>>> 6981d106
	"github.com/rs/zerolog"
	"github.com/rs/zerolog/log"
	"github.com/rs/zerolog/pkgerrors"

	"github.com/offchainlabs/arbitrum/packages/arb-node-core/cmdhelp"
	"github.com/offchainlabs/arbitrum/packages/arb-node-core/monitor"

	"github.com/offchainlabs/arbitrum/packages/arb-evm/message"
	"github.com/offchainlabs/arbitrum/packages/arb-node-core/ethbridge"
	"github.com/offchainlabs/arbitrum/packages/arb-node-core/ethutils"
	"github.com/offchainlabs/arbitrum/packages/arb-node-core/nodehealth"
	"github.com/offchainlabs/arbitrum/packages/arb-node-core/utils"
	"github.com/offchainlabs/arbitrum/packages/arb-rpc-node/rpc"
	"github.com/offchainlabs/arbitrum/packages/arb-rpc-node/txdb"
	"github.com/offchainlabs/arbitrum/packages/arb-util/common"
)

var logger zerolog.Logger

var pprofMux *http.ServeMux

const largeChannelBuffer = 200

func init() {
	pprofMux = http.DefaultServeMux
	http.DefaultServeMux = http.NewServeMux()
}

func main() {
	// Enable line numbers in logging
	golog.SetFlags(golog.LstdFlags | golog.Lshortfile)

	// Print stack trace when `.Error().Stack().Err(err).` is added to zerolog call
	zerolog.ErrorStackMarshaler = pkgerrors.MarshalStack

	zerolog.SetGlobalLevel(zerolog.InfoLevel)

	// Print line number that log was created on
	logger = log.With().Caller().Stack().Str("component", "arb-node").Logger()

	if err := startup(); err != nil {
		logger.Error().Err(err).Msg("Error running node")
	}
}

type LaunchUtil struct {
	canceledChan chan bool
}

func startup() error {
	defer logger.Log().Msg("Cleanly shutting down node")
	ctx, cancelFunc, cancelChan := cmdhelp.CreateLaunchContext()
	defer cancelFunc()

	fs := flag.NewFlagSet("", flag.ContinueOnError)
	walletArgs := cmdhelp.AddWalletFlags(fs)
	keepPendingState := fs.Bool("pending", false, "enable pending state tracking")
	sequencerMode := fs.Bool("sequencer", false, "act as sequencer")
	waitToCatchUp := fs.Bool("wait-to-catch-up", false, "wait to catch up to the chain before opening the RPC")
	delayedMessagesTargetDelay := fs.Int64("delayed-messages-target-delay", 12, "delay before sequencing delayed messages")

	//Healthcheck Config
	disablePrimaryCheck := fs.Bool("disable-primary-check", false, "disable checking the health of the primary")
	disableOpenEthereumCheck := fs.Bool("disable-openethereum-check", false, "disable checking the health of the OpenEthereum node")
	healthcheckMetrics := fs.Bool("metrics", false, "enable prometheus endpoint")
	healthcheckRPC := fs.String("healthcheck-rpc", "", "address to bind the healthcheck RPC to")

	maxBatchTime := fs.Int64(
		"maxBatchTime",
		10,
		"maxBatchTime=NumSeconds",
	)
	inboxAddressStr := fs.String("inbox", "", "address of the inbox contract")
	forwardTxURL := fs.String("forward-url", "", "url of another node to send transactions through")

	enablePProf := fs.Bool("pprof", false, "enable profiling server")
	gethLogLevel, arbLogLevel := cmdhelp.AddLogFlags(fs)

	//go http.ListenAndServe("localhost:6060", nil)

	err := fs.Parse(os.Args[1:])
	if err != nil {
		return errors.Wrap(err, "error parsing arguments")
	}

	if fs.NArg() != 3 {
		fmt.Printf("usage: arb-node [--maxBatchTime=NumSeconds] %s %s", cmdhelp.WalletArgsString, utils.RollupArgsString)
		return errors.New("invalid arguments")
	}

	if err := cmdhelp.ParseLogFlags(gethLogLevel, arbLogLevel); err != nil {
		return err
	}

	if *enablePProf {
		go func() {
			err := http.ListenAndServe("localhost:8081", pprofMux)
			log.Error().Err(err).Msg("profiling server failed")
		}()
	}

	rollupArgs := utils.ParseRollupCommand(fs, 0)

	ethclint, err := ethutils.NewRPCEthClient(rollupArgs.EthURL)
	if err != nil {
		return errors.Wrap(err, "error running NewRPcEthClient")
	}

	l1ChainId, err := ethclint.ChainID(ctx)
	if err != nil {
		return errors.Wrap(err, "error getting chain ID")
	}
	logger.Debug().Str("chainid", l1ChainId.String()).Msg("connected to l1 chain")

	logger.Info().Hex("chainaddress", rollupArgs.Address.Bytes()).Hex("chainid", message.ChainAddressToID(rollupArgs.Address).Bytes()).Msg("Launching arbitrum node")

<<<<<<< HEAD
	contractFile := filepath.Join(rollupArgs.ValidatorFolder, "arbos.mexe")
	dbPath := filepath.Join(rollupArgs.ValidatorFolder, "checkpoint_db")

	mon, err := monitor.NewMonitor(dbPath, contractFile)
	if err != nil {
		logger.Fatal().Err(err).Msg("error opening mon")
	}
	defer mon.Close()

	db, err := txdb.New(context.Background(), mon.Core, mon.Storage.GetNodeStore(), rollupArgs.Address, 100*time.Millisecond)
	if err != nil {
		logger.Fatal().Err(err).Send()
	}

	var inboxReader *monitor.InboxReader
	for {
		ethClient, err := ethutils.NewRPCEthClient(rollupArgs.EthURL)
		if err == nil {
			inboxReader, err = mon.StartInboxReader(context.Background(), ethClient, rollupArgs.Address, healthChan)
			if err == nil {
				break
			}
		}

		logger.Warn().Err(err).
			Str("url", rollupArgs.EthURL).
			Str("rollup", rollupArgs.Address.Hex()).
			Msg("failed to start inbox reader, waiting and retrying")
		time.Sleep(time.Second * 5)
	}

	healthChan <- nodehealth.Log{Config: true, Var: "healthcheckMetrics", ValBool: *healthcheckMetrics}
	healthChan <- nodehealth.Log{Config: true, Var: "disablePrimaryCheck", ValBool: *disablePrimaryCheck}
	healthChan <- nodehealth.Log{Config: true, Var: "disableOpenEthereumCheck", ValBool: *disableOpenEthereumCheck}
	healthChan <- nodehealth.Log{Config: true, Var: "healthcheckRPC", ValStr: *healthcheckRPC}

	if *forwardTxURL != "" {
		healthChan <- nodehealth.Log{Config: true, Var: "primaryHealthcheckRPC", ValStr: *forwardTxURL}
	}
	healthChan <- nodehealth.Log{Config: true, Var: "openethereumHealthcheckRPC", ValStr: rollupArgs.EthURL}
	nodehealth.Init(healthChan)

=======
>>>>>>> 6981d106
	var batcherMode rpc.BatcherMode
	if *forwardTxURL != "" {
		logger.Info().Str("forwardTxURL", *forwardTxURL).Msg("Arbitrum node starting in forwarder mode")
		batcherMode = rpc.ForwarderBatcherMode{NodeURL: *forwardTxURL}
	} else {
		auth, err := cmdhelp.GetKeystore(rollupArgs.ValidatorFolder, walletArgs, fs, l1ChainId)
		if err != nil {
			return errors.Wrap(err, "error running GetKeystore")
		}

<<<<<<< HEAD
		var inboxAddress common.Address
		if !*sequencerMode {
			if *inboxAddressStr == "" {
				logger.Fatal().Msg("must submit inbox addres via --inbox if not running in forwarder or sequencer mode")
			}
			inboxAddress = common.HexToAddress(*inboxAddressStr)
=======
		if *inboxAddressStr == "" {
			return errors.New("must submit inbox address via --inbox if not running in forwarder mode")
>>>>>>> 6981d106
		}

		logger.Info().Hex("from", auth.From.Bytes()).Msg("Arbitrum node submitting batches")

		if err := ethbridge.WaitForBalance(
			ctx,
			ethclint,
			common.Address{},
			common.NewAddressFromEth(auth.From),
		); err != nil {
			return errors.Wrap(err, "error waiting for balance")
		}

		if *sequencerMode {
			batcherMode = rpc.SequencerBatcherMode{
				Auth:                       auth,
				Core:                       mon.Core,
				InboxReader:                inboxReader,
				DelayedMessagesTargetDelay: big.NewInt(*delayedMessagesTargetDelay),
			}
		} else if *keepPendingState {
			batcherMode = rpc.StatefulBatcherMode{Auth: auth, InboxAddress: inboxAddress}
		} else {
			batcherMode = rpc.StatelessBatcherMode{Auth: auth, InboxAddress: inboxAddress}
		}
	}

<<<<<<< HEAD
=======
	contractFile := filepath.Join(rollupArgs.ValidatorFolder, "arbos.mexe")
	dbPath := filepath.Join(rollupArgs.ValidatorFolder, "checkpoint_db")

	monitor, err := staker.NewMonitor(dbPath, contractFile)
	if err != nil {
		return errors.Wrap(err, "error opening monitor")
	}
	defer monitor.Close()

	healthChan := make(chan nodehealth.Log, largeChannelBuffer)
	go func() {
		err := nodehealth.StartNodeHealthCheck(ctx, healthChan)
		if err != nil {
			log.Error().Err(err).Msg("healthcheck server failed")
		}
	}()

	healthChan <- nodehealth.Log{Config: true, Var: "healthcheckMetrics", ValBool: *healthcheckMetrics}
	healthChan <- nodehealth.Log{Config: true, Var: "disablePrimaryCheck", ValBool: *disablePrimaryCheck}
	healthChan <- nodehealth.Log{Config: true, Var: "disableOpenEthereumCheck", ValBool: *disableOpenEthereumCheck}
	healthChan <- nodehealth.Log{Config: true, Var: "healthcheckRPC", ValStr: *healthcheckRPC}

	if *forwardTxURL != "" {
		healthChan <- nodehealth.Log{Config: true, Var: "primaryHealthcheckRPC", ValStr: *forwardTxURL}
	}
	healthChan <- nodehealth.Log{Config: true, Var: "openethereumHealthcheckRPC", ValStr: rollupArgs.EthURL}
	nodehealth.Init(healthChan)

	var inboxReader *staker.InboxReader
	for {
		inboxReader, err = monitor.StartInboxReader(ctx, rollupArgs.EthURL, rollupArgs.Address, healthChan)
		if err == nil {
			break
		}
		logger.Warn().Err(err).
			Str("url", rollupArgs.EthURL).
			Str("rollup", rollupArgs.Address.Hex()).
			Msg("failed to start inbox reader, waiting and retrying")
		time.Sleep(time.Second * 5)
	}

	db, txDBErrChan, err := txdb.New(ctx, monitor.Core, monitor.Storage.GetNodeStore(), rollupArgs.Address, 100*time.Millisecond)
	if err != nil {
		return errors.Wrap(err, "error opening txdb")
	}
	defer db.Close()

>>>>>>> 6981d106
	if *waitToCatchUp {
		inboxReader.WaitToCatchUp()
	}

	batch, err := rpc.SetupBatcher(ctx, ethclint, rollupArgs.Address, db, time.Duration(*maxBatchTime)*time.Second, batcherMode)
	if err != nil {
		return err
	}

	srv := aggregator.NewServer(batch, rollupArgs.Address, db)
	web3Server, err := web3.GenerateWeb3Server(srv, nil, false, nil)
	if err != nil {
		return err
	}
	errChan := make(chan error, 1)
	defer close(errChan)
	go func() {
		errChan <- rpc.LaunchPublicServer(ctx, web3Server, "8547", "8548")
	}()

	select {
	case err := <-txDBErrChan:
		return err
	case err := <-errChan:
		return err
	case <-cancelChan:
		return nil
	}
}<|MERGE_RESOLUTION|>--- conflicted
+++ resolved
@@ -27,30 +27,23 @@
 	"path/filepath"
 	"time"
 
-<<<<<<< HEAD
-=======
 	"github.com/pkg/errors"
 
-	"github.com/offchainlabs/arbitrum/packages/arb-node-core/cmdhelp"
-	"github.com/offchainlabs/arbitrum/packages/arb-node-core/staker"
-	"github.com/offchainlabs/arbitrum/packages/arb-rpc-node/aggregator"
-	"github.com/offchainlabs/arbitrum/packages/arb-rpc-node/web3"
-
->>>>>>> 6981d106
 	"github.com/rs/zerolog"
 	"github.com/rs/zerolog/log"
 	"github.com/rs/zerolog/pkgerrors"
 
+	"github.com/offchainlabs/arbitrum/packages/arb-evm/message"
 	"github.com/offchainlabs/arbitrum/packages/arb-node-core/cmdhelp"
-	"github.com/offchainlabs/arbitrum/packages/arb-node-core/monitor"
-
-	"github.com/offchainlabs/arbitrum/packages/arb-evm/message"
 	"github.com/offchainlabs/arbitrum/packages/arb-node-core/ethbridge"
 	"github.com/offchainlabs/arbitrum/packages/arb-node-core/ethutils"
+	"github.com/offchainlabs/arbitrum/packages/arb-node-core/monitor"
 	"github.com/offchainlabs/arbitrum/packages/arb-node-core/nodehealth"
 	"github.com/offchainlabs/arbitrum/packages/arb-node-core/utils"
+	"github.com/offchainlabs/arbitrum/packages/arb-rpc-node/aggregator"
 	"github.com/offchainlabs/arbitrum/packages/arb-rpc-node/rpc"
 	"github.com/offchainlabs/arbitrum/packages/arb-rpc-node/txdb"
+	"github.com/offchainlabs/arbitrum/packages/arb-rpc-node/web3"
 	"github.com/offchainlabs/arbitrum/packages/arb-util/common"
 )
 
@@ -80,10 +73,6 @@
 	if err := startup(); err != nil {
 		logger.Error().Err(err).Msg("Error running node")
 	}
-}
-
-type LaunchUtil struct {
-	canceledChan chan bool
 }
 
 func startup() error {
@@ -153,31 +142,40 @@
 
 	logger.Info().Hex("chainaddress", rollupArgs.Address.Bytes()).Hex("chainid", message.ChainAddressToID(rollupArgs.Address).Bytes()).Msg("Launching arbitrum node")
 
-<<<<<<< HEAD
 	contractFile := filepath.Join(rollupArgs.ValidatorFolder, "arbos.mexe")
 	dbPath := filepath.Join(rollupArgs.ValidatorFolder, "checkpoint_db")
 
 	mon, err := monitor.NewMonitor(dbPath, contractFile)
 	if err != nil {
-		logger.Fatal().Err(err).Msg("error opening mon")
+		return errors.Wrap(err, "error opening monitor")
 	}
 	defer mon.Close()
 
-	db, err := txdb.New(context.Background(), mon.Core, mon.Storage.GetNodeStore(), rollupArgs.Address, 100*time.Millisecond)
-	if err != nil {
-		logger.Fatal().Err(err).Send()
-	}
+	healthChan := make(chan nodehealth.Log, largeChannelBuffer)
+	go func() {
+		err := nodehealth.StartNodeHealthCheck(ctx, healthChan)
+		if err != nil {
+			log.Error().Err(err).Msg("healthcheck server failed")
+		}
+	}()
+
+	healthChan <- nodehealth.Log{Config: true, Var: "healthcheckMetrics", ValBool: *healthcheckMetrics}
+	healthChan <- nodehealth.Log{Config: true, Var: "disablePrimaryCheck", ValBool: *disablePrimaryCheck}
+	healthChan <- nodehealth.Log{Config: true, Var: "disableOpenEthereumCheck", ValBool: *disableOpenEthereumCheck}
+	healthChan <- nodehealth.Log{Config: true, Var: "healthcheckRPC", ValStr: *healthcheckRPC}
+
+	if *forwardTxURL != "" {
+		healthChan <- nodehealth.Log{Config: true, Var: "primaryHealthcheckRPC", ValStr: *forwardTxURL}
+	}
+	healthChan <- nodehealth.Log{Config: true, Var: "openethereumHealthcheckRPC", ValStr: rollupArgs.EthURL}
+	nodehealth.Init(healthChan)
 
 	var inboxReader *monitor.InboxReader
 	for {
-		ethClient, err := ethutils.NewRPCEthClient(rollupArgs.EthURL)
+		inboxReader, err = mon.StartInboxReader(ctx, ethclint, rollupArgs.Address, healthChan)
 		if err == nil {
-			inboxReader, err = mon.StartInboxReader(context.Background(), ethClient, rollupArgs.Address, healthChan)
-			if err == nil {
-				break
-			}
-		}
-
+			break
+		}
 		logger.Warn().Err(err).
 			Str("url", rollupArgs.EthURL).
 			Str("rollup", rollupArgs.Address.Hex()).
@@ -185,19 +183,6 @@
 		time.Sleep(time.Second * 5)
 	}
 
-	healthChan <- nodehealth.Log{Config: true, Var: "healthcheckMetrics", ValBool: *healthcheckMetrics}
-	healthChan <- nodehealth.Log{Config: true, Var: "disablePrimaryCheck", ValBool: *disablePrimaryCheck}
-	healthChan <- nodehealth.Log{Config: true, Var: "disableOpenEthereumCheck", ValBool: *disableOpenEthereumCheck}
-	healthChan <- nodehealth.Log{Config: true, Var: "healthcheckRPC", ValStr: *healthcheckRPC}
-
-	if *forwardTxURL != "" {
-		healthChan <- nodehealth.Log{Config: true, Var: "primaryHealthcheckRPC", ValStr: *forwardTxURL}
-	}
-	healthChan <- nodehealth.Log{Config: true, Var: "openethereumHealthcheckRPC", ValStr: rollupArgs.EthURL}
-	nodehealth.Init(healthChan)
-
-=======
->>>>>>> 6981d106
 	var batcherMode rpc.BatcherMode
 	if *forwardTxURL != "" {
 		logger.Info().Str("forwardTxURL", *forwardTxURL).Msg("Arbitrum node starting in forwarder mode")
@@ -208,17 +193,12 @@
 			return errors.Wrap(err, "error running GetKeystore")
 		}
 
-<<<<<<< HEAD
 		var inboxAddress common.Address
 		if !*sequencerMode {
 			if *inboxAddressStr == "" {
-				logger.Fatal().Msg("must submit inbox addres via --inbox if not running in forwarder or sequencer mode")
+				return errors.New("must submit inbox address via --inbox if not running in forwarder or sequencer mode")
 			}
 			inboxAddress = common.HexToAddress(*inboxAddressStr)
-=======
-		if *inboxAddressStr == "" {
-			return errors.New("must submit inbox address via --inbox if not running in forwarder mode")
->>>>>>> 6981d106
 		}
 
 		logger.Info().Hex("from", auth.From.Bytes()).Msg("Arbitrum node submitting batches")
@@ -246,56 +226,12 @@
 		}
 	}
 
-<<<<<<< HEAD
-=======
-	contractFile := filepath.Join(rollupArgs.ValidatorFolder, "arbos.mexe")
-	dbPath := filepath.Join(rollupArgs.ValidatorFolder, "checkpoint_db")
-
-	monitor, err := staker.NewMonitor(dbPath, contractFile)
-	if err != nil {
-		return errors.Wrap(err, "error opening monitor")
-	}
-	defer monitor.Close()
-
-	healthChan := make(chan nodehealth.Log, largeChannelBuffer)
-	go func() {
-		err := nodehealth.StartNodeHealthCheck(ctx, healthChan)
-		if err != nil {
-			log.Error().Err(err).Msg("healthcheck server failed")
-		}
-	}()
-
-	healthChan <- nodehealth.Log{Config: true, Var: "healthcheckMetrics", ValBool: *healthcheckMetrics}
-	healthChan <- nodehealth.Log{Config: true, Var: "disablePrimaryCheck", ValBool: *disablePrimaryCheck}
-	healthChan <- nodehealth.Log{Config: true, Var: "disableOpenEthereumCheck", ValBool: *disableOpenEthereumCheck}
-	healthChan <- nodehealth.Log{Config: true, Var: "healthcheckRPC", ValStr: *healthcheckRPC}
-
-	if *forwardTxURL != "" {
-		healthChan <- nodehealth.Log{Config: true, Var: "primaryHealthcheckRPC", ValStr: *forwardTxURL}
-	}
-	healthChan <- nodehealth.Log{Config: true, Var: "openethereumHealthcheckRPC", ValStr: rollupArgs.EthURL}
-	nodehealth.Init(healthChan)
-
-	var inboxReader *staker.InboxReader
-	for {
-		inboxReader, err = monitor.StartInboxReader(ctx, rollupArgs.EthURL, rollupArgs.Address, healthChan)
-		if err == nil {
-			break
-		}
-		logger.Warn().Err(err).
-			Str("url", rollupArgs.EthURL).
-			Str("rollup", rollupArgs.Address.Hex()).
-			Msg("failed to start inbox reader, waiting and retrying")
-		time.Sleep(time.Second * 5)
-	}
-
-	db, txDBErrChan, err := txdb.New(ctx, monitor.Core, monitor.Storage.GetNodeStore(), rollupArgs.Address, 100*time.Millisecond)
+	db, txDBErrChan, err := txdb.New(ctx, mon.Core, mon.Storage.GetNodeStore(), rollupArgs.Address, 100*time.Millisecond)
 	if err != nil {
 		return errors.Wrap(err, "error opening txdb")
 	}
 	defer db.Close()
 
->>>>>>> 6981d106
 	if *waitToCatchUp {
 		inboxReader.WaitToCatchUp()
 	}
