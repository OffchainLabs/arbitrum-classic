--- conflicted
+++ resolved
@@ -375,10 +375,10 @@
 		}
 	}()
 
-<<<<<<< HEAD
 	if seqBatcher != nil {
 		rpc.AutoAdjustBaseFee(ctx, seqBatcher, srv)
-=======
+	}
+
 	if config.Node.Forwarder.Target != "" {
 		go func() {
 			clnt, err := ethclient.DialContext(ctx, config.Node.Forwarder.Target)
@@ -416,7 +416,6 @@
 			}
 		}()
 
->>>>>>> 59445345
 	}
 
 	select {
